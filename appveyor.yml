# Based on https://github.com/ogrisel/python-appveyor-demo
# and https://github.com/jjhelmus/appveyor-build-conda-pyart
#
# Hint: before committing any changes in the yaml file verify it in 
# the yaml online parser: http://yaml-online-parser.appspot.com/
#

# fetch repository as a zip archive
shallow_clone: true                 # default is "false"

environment:

  matrix:
<<<<<<< HEAD
=======
    - PYTHON: "C:\\Python27"
      PYTHON_VERSION: "2.7"
      PYTHON_ARCH: "32"
      UIA_SUPPORT: "NO"
      APPVEYOR_BUILD_WORKER_IMAGE: Visual Studio 2015
>>>>>>> f6219c00

    - PYTHON: "C:\\Python27"
      PYTHON_VERSION: "2.7"
      PYTHON_ARCH: "32"
      UIA_SUPPORT: "YES"
      APPVEYOR_BUILD_WORKER_IMAGE: Visual Studio 2015

    - PYTHON: "C:\\Python27-x64"
      PYTHON_VERSION: "2.7"
      PYTHON_ARCH: "64"
      UIA_SUPPORT: "YES"
      APPVEYOR_BUILD_WORKER_IMAGE: Visual Studio 2015

<<<<<<< HEAD
=======
    - PYTHON: "C:\\Python27-x64"
      PYTHON_VERSION: "2.7"
      PYTHON_ARCH: "64"
      UIA_SUPPORT: "NO"
      APPVEYOR_BUILD_WORKER_IMAGE: Visual Studio 2015

>>>>>>> f6219c00
    - PYTHON: "C:\\Python35"
      PYTHON_VERSION: "3.5"
      PYTHON_ARCH: "32"
      UIA_SUPPORT: "YES"
      APPVEYOR_BUILD_WORKER_IMAGE: Visual Studio 2015

<<<<<<< HEAD
    - PYTHON: "C:\\Python37"
      PYTHON_VERSION: "3.7"
      PYTHON_ARCH: "32"
      UIA_SUPPORT: "NO"
=======
    - PYTHON: "C:\\Python35-x64"
      PYTHON_VERSION: "3.5"
      PYTHON_ARCH: "64"
      UIA_SUPPORT: "NO"
      APPVEYOR_BUILD_WORKER_IMAGE: Visual Studio 2015
>>>>>>> f6219c00

    - PYTHON: "C:\\Python37-x64"
      PYTHON_VERSION: "3.7"
      PYTHON_ARCH: "64"
      UIA_SUPPORT: "YES"
      APPVEYOR_BUILD_WORKER_IMAGE: Visual Studio 2015

    - PYTHON: "C:\\Python38-x64"
      PYTHON_VERSION: "3.8"
      PYTHON_ARCH: "64"
      UIA_SUPPORT: "YES"

    - PYTHON: "C:\\Python39"
      PYTHON_VERSION: "3.9"
      PYTHON_ARCH: "32"
<<<<<<< HEAD
      UIA_SUPPORT: "YES"
=======
      UIA_SUPPORT: "NO"
      APPVEYOR_BUILD_WORKER_IMAGE: Visual Studio 2015
>>>>>>> f6219c00

    - PYTHON: "C:\\Python310-x64"
      PYTHON_VERSION: "3.10"
      PYTHON_ARCH: "64"
      UIA_SUPPORT: "YES"

    - PYTHON: "C:\\Python311-x64"
      PYTHON_VERSION: "3.11"
      PYTHON_ARCH: "64"
      UIA_SUPPORT: "YES"
      APPVEYOR_BUILD_WORKER_IMAGE: Visual Studio 2015

    - PYTHON: "C:\\Python312-x64"
      PYTHON_VERSION: "3.12"
      PYTHON_ARCH: "64"
      UIA_SUPPORT: "YES"
      APPVEYOR_BUILD_WORKER_IMAGE: Visual Studio 2019

#init:
  # Enable RDP.
  #- ps: iex ((new-object net.webclient).DownloadString('https://raw.githubusercontent.com/appveyor/ci/master/scripts/enable-rdp.ps1'))

install:
  # Some listings for debug only
  #- ECHO "Filesystem root:"
  #- ps: "ls \"C:/\""
  #- ECHO "Notepad location "
  #- ps: "ls C:\\Windows\\System32\\notepad.exe"

  # install the appropriate pywin32, pillow and coverage
  - "powershell ./ci/install.ps1"
  - "SET PATH=%PYTHON%;%PYTHON%\\Scripts;%PATH%"

  # Install the build dependencies of the project. If some dependencies contain
  # compiled extensions and are not provided as pre-built wheel packages,
  # pip will build them from source using the MSVC compiler matching the
  # target Python version and architecture
  - "%CMD_IN_ENV% python -m pip install --upgrade pip"
  - "%CMD_IN_ENV% python -m pip install wheel"
  - "%CMD_IN_ENV% pip install -r dev-requirements.txt"

  # Enable desktop (for correct screenshots).
  #- ps: iex ((new-object net.webclient).DownloadString('https://raw.githubusercontent.com/appveyor/ci/master/scripts/enable-desktop.ps1'))

build: false  # Not a C# project, build stuff at the test step instead.

test_script:
  # run the tests
  - "powershell ./ci/runTestsuite.ps1"


after_test:
  # Generate coverage report on codecov.io (token is not required for AppVeyor)
  - codecov
  - coverage xml
<<<<<<< HEAD
  #- python-codacy-coverage -d %APPVEYOR_BUILD_FOLDER%  -c %APPVEYOR_REPO_COMMIT% -r coverage.xml
=======
  # - python-codacy-coverage -d %APPVEYOR_BUILD_FOLDER%  -c %APPVEYOR_REPO_COMMIT% -r coverage.xml
>>>>>>> f6219c00

artifacts:
  # Archive the generated coverage report in the ci.appveyor.com build report.
  - path: Coverage_report

#on_success:
#  - TODO: 
#

#on_failure:
  # Collect screenshots.
  #- "7z a screenshots.zip %APPVEYOR_BUILD_FOLDER%\\scr-*.jpg"
  #- "appveyor PushArtifact screenshots.zip"<|MERGE_RESOLUTION|>--- conflicted
+++ resolved
@@ -11,14 +11,12 @@
 environment:
 
   matrix:
-<<<<<<< HEAD
-=======
+
     - PYTHON: "C:\\Python27"
       PYTHON_VERSION: "2.7"
       PYTHON_ARCH: "32"
       UIA_SUPPORT: "NO"
       APPVEYOR_BUILD_WORKER_IMAGE: Visual Studio 2015
->>>>>>> f6219c00
 
     - PYTHON: "C:\\Python27"
       PYTHON_VERSION: "2.7"
@@ -32,33 +30,35 @@
       UIA_SUPPORT: "YES"
       APPVEYOR_BUILD_WORKER_IMAGE: Visual Studio 2015
 
-<<<<<<< HEAD
-=======
     - PYTHON: "C:\\Python27-x64"
       PYTHON_VERSION: "2.7"
       PYTHON_ARCH: "64"
       UIA_SUPPORT: "NO"
       APPVEYOR_BUILD_WORKER_IMAGE: Visual Studio 2015
 
->>>>>>> f6219c00
     - PYTHON: "C:\\Python35"
       PYTHON_VERSION: "3.5"
       PYTHON_ARCH: "32"
       UIA_SUPPORT: "YES"
       APPVEYOR_BUILD_WORKER_IMAGE: Visual Studio 2015
 
-<<<<<<< HEAD
-    - PYTHON: "C:\\Python37"
-      PYTHON_VERSION: "3.7"
-      PYTHON_ARCH: "32"
-      UIA_SUPPORT: "NO"
-=======
     - PYTHON: "C:\\Python35-x64"
       PYTHON_VERSION: "3.5"
       PYTHON_ARCH: "64"
       UIA_SUPPORT: "NO"
       APPVEYOR_BUILD_WORKER_IMAGE: Visual Studio 2015
->>>>>>> f6219c00
+
+    - PYTHON: "C:\\Python36-x64"
+      PYTHON_VERSION: "3.6"
+      PYTHON_ARCH: "64"
+      UIA_SUPPORT: "YES"
+      APPVEYOR_BUILD_WORKER_IMAGE: Visual Studio 2015
+
+    - PYTHON: "C:\\Python37"
+      PYTHON_VERSION: "3.7"
+      PYTHON_ARCH: "32"
+      UIA_SUPPORT: "NO"
+      APPVEYOR_BUILD_WORKER_IMAGE: Visual Studio 2015
 
     - PYTHON: "C:\\Python37-x64"
       PYTHON_VERSION: "3.7"
@@ -74,12 +74,7 @@
     - PYTHON: "C:\\Python39"
       PYTHON_VERSION: "3.9"
       PYTHON_ARCH: "32"
-<<<<<<< HEAD
       UIA_SUPPORT: "YES"
-=======
-      UIA_SUPPORT: "NO"
-      APPVEYOR_BUILD_WORKER_IMAGE: Visual Studio 2015
->>>>>>> f6219c00
 
     - PYTHON: "C:\\Python310-x64"
       PYTHON_VERSION: "3.10"
@@ -90,7 +85,6 @@
       PYTHON_VERSION: "3.11"
       PYTHON_ARCH: "64"
       UIA_SUPPORT: "YES"
-      APPVEYOR_BUILD_WORKER_IMAGE: Visual Studio 2015
 
     - PYTHON: "C:\\Python312-x64"
       PYTHON_VERSION: "3.12"
@@ -135,11 +129,7 @@
   # Generate coverage report on codecov.io (token is not required for AppVeyor)
   - codecov
   - coverage xml
-<<<<<<< HEAD
-  #- python-codacy-coverage -d %APPVEYOR_BUILD_FOLDER%  -c %APPVEYOR_REPO_COMMIT% -r coverage.xml
-=======
   # - python-codacy-coverage -d %APPVEYOR_BUILD_FOLDER%  -c %APPVEYOR_REPO_COMMIT% -r coverage.xml
->>>>>>> f6219c00
 
 artifacts:
   # Archive the generated coverage report in the ci.appveyor.com build report.
