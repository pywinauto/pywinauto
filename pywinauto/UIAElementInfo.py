# Copyright (C) 2016 Vasily Ryabov
# Copyright (C) 2016 Alexander Rumyantsev
# All rights reserved.
#
# Redistribution and use in source and binary forms, with or without
# modification, are permitted provided that the following conditions are met:
#
# * Redistributions of source code must retain the above copyright notice, this
#   list of conditions and the following disclaimer.
#
# * Redistributions in binary form must reproduce the above copyright notice,
#   this list of conditions and the following disclaimer in the documentation
#   and/or other materials provided with the distribution.
#
# * Neither the name of pywinauto nor the names of its
#   contributors may be used to endorse or promote products derived from
#   this software without specific prior written permission.
#
# THIS SOFTWARE IS PROVIDED BY THE COPYRIGHT HOLDERS AND CONTRIBUTORS "AS IS"
# AND ANY EXPRESS OR IMPLIED WARRANTIES, INCLUDING, BUT NOT LIMITED TO, THE
# IMPLIED WARRANTIES OF MERCHANTABILITY AND FITNESS FOR A PARTICULAR PURPOSE ARE
# DISCLAIMED. IN NO EVENT SHALL THE COPYRIGHT HOLDER OR CONTRIBUTORS BE LIABLE
# FOR ANY DIRECT, INDIRECT, INCIDENTAL, SPECIAL, EXEMPLARY, OR CONSEQUENTIAL
# DAMAGES (INCLUDING, BUT NOT LIMITED TO, PROCUREMENT OF SUBSTITUTE GOODS OR
# SERVICES; LOSS OF USE, DATA, OR PROFITS; OR BUSINESS INTERRUPTION) HOWEVER
# CAUSED AND ON ANY THEORY OF LIABILITY, WHETHER IN CONTRACT, STRICT LIABILITY,
# OR TORT (INCLUDING NEGLIGENCE OR OTHERWISE) ARISING IN ANY WAY OUT OF THE USE
# OF THIS SOFTWARE, EVEN IF ADVISED OF THE POSSIBILITY OF SUCH DAMAGE.

"""Implementation of the class to deal with an UI element (based on UI Automation API)

"""

<<<<<<< HEAD
import comtypes
import comtypes.client
from . import uia_defines as uia_defs
=======
from .uia_defines import IUIA
from .uia_defines import get_elem_interface
>>>>>>> 9b313cd7

from .six import integer_types
from .handleprops import dumpwindow, controlid
from .ElementInfo import ElementInfo
from .win32structures import RECT

"""
Possible properties:

CurrentAcceleratorKey
CurrentAccessKey
CurrentAriaProperties
CurrentAriaRole
CurrentControllerFor
CurrentCulture
CurrentDescribedBy
CurrentFlowsTo
CurrentHelpText
CurrentIsContentElement
CurrentIsControlElement
CurrentIsDataValidForForm
CurrentIsPassword
CurrentIsRequiredForForm
CurrentItemStatus
CurrentItemType
CurrentLabeledBy
CurrentLocalizedControlType
CurrentOrientation
CurrentProviderDescription
"""

class UIAElementInfo(ElementInfo):
    """UI element wrapper for IUIAutomation API"""

    def __init__(self, handle_or_elem = None):
        """
        Create an instance of UIAElementInfo from a handle (int or long)
        or from an IUIAutomationElement.
        
        If handle_or_elem is None create an instance for UI root element.
        """
        if handle_or_elem is not None:
            if isinstance(handle_or_elem, integer_types):
                # Create instane of UIAElementInfo from a handle
                self._element = IUIA().iuia.ElementFromHandle(handle_or_elem)
            elif isinstance(handle_or_elem, IUIA().ui_automation_client.IUIAutomationElement):
                self._element = handle_or_elem
            else:
                raise TypeError("UIAElementInfo object can be initialized ' + \
                    'with integer or IUIAutomationElement instance only!")
        else:
            self._element = IUIA().root

    @property
    def element(self):
        """Return AutomationElement's instance"""
        return self._element

    @property
    def automation_id(self):
        """Return AutomationId of the element"""
        return self._element.CurrentAutomationId

    @property
    def control_id(self):
        """Return ControlId of the element if it has a handle"""
        if (self.handle):
            return controlid(self.handle)
        else:
            return None

    @property
    def process_id(self):
        """Return ProcessId of the element"""
        return self._element.CurrentProcessId

    @property
    def framework_id(self):
        """Return FrameworkId of the element"""
        return self._element.CurrentFrameworkId

    @property
    def runtime_id(self):
        """Return Runtime ID (hashable value but may be different from run to run)"""
        return self._element.GetRuntimeId()

    @property
    def name(self):
        """Return name of the element"""
        return self._element.CurrentName

    @property
    def class_name(self):
        """Return class name of the element"""
        return self._element.CurrentClassName

    @property
    def control_type(self):
        """Return control type of element"""
        return self._element.CurrentControlType

    @property
    def handle(self):
        """Return handle of the element"""
        return self._element.CurrentNativeWindowHandle

    @property
    def parent(self):
        """Return parent of the element"""
        parent_elem = IUIA().iuia.ControlViewWalker.GetParentElement(self._element)
        if parent_elem:
            return UIAElementInfo(parent_elem)
        else:
            return None

    def _get_elements(self, tree_scope, cond = IUIA().true_condition):
        """Find all elements according to the given tree scope and conditions"""
        elements = []
        ptrs_array = self._element.FindAll(tree_scope, cond)
        for num in range(ptrs_array.Length):
            child = ptrs_array.GetElement(num)
            elements.append(UIAElementInfo(child))

        return elements

    def children(self, **kwargs):
        """
        Return a list of only immediate children of the element
        
        * **kwargs** is a criteria to reduce a list by process, 
        class_name and/or title.
        """
        cond = IUIA().build_condition(**kwargs)
        return self._get_elements(IUIA().tree_scope["children"], cond)

    def descendants(self, **kwargs):
        """
        Return a list of all descendant children of the element 
        
        * **kwargs** is a criteria to reduce a list by process, 
        class_name and/or title.
        """
        cond = IUIA().build_condition(**kwargs)
        return self._get_elements(IUIA().tree_scope["descendants"], cond)

    @property
    def visible(self):
        """Check if the element is visible"""
        return bool(not self._element.CurrentIsOffscreen)

    @property
    def enabled(self):
        """Check if the element is enabled"""
        return bool(self._element.CurrentIsEnabled)

    @property
    def rectangle(self):
        """Return rectangle of the element"""
        bound_rect = self._element.CurrentBoundingRectangle
        rect = RECT()
        rect.left = bound_rect.left
        rect.top = bound_rect.top
        rect.right = bound_rect.right
        rect.bottom = bound_rect.bottom
        return rect

    def dump_window(self):
        """Dump window to a set of properties"""
        return dumpwindow(self.handle)

    @property
    def rich_text(self):
        """Return rich_text of the element"""
        if not self.class_name:
            return self.name
        try:
            pattern = get_elem_interface(self._element, "Text")
            return pattern.DocumentRange.GetText(-1)
        except Exception:
            return self.name # TODO: probably we should raise an exception here

    def __eq__(self, other):
        """Check if 2 UIAElementInfo objects describe 1 actual element"""
        if not isinstance(other, UIAElementInfo):
            return False;
        return self.handle == other.handle and self.class_name == other.class_name and self.name == other.name and \
               self.process_id == other.process_id and self.automation_id == other.automation_id and \
               self.framework_id == other.framework_id and self.control_type == other.control_type<|MERGE_RESOLUTION|>--- conflicted
+++ resolved
@@ -31,14 +31,8 @@
 
 """
 
-<<<<<<< HEAD
-import comtypes
-import comtypes.client
-from . import uia_defines as uia_defs
-=======
 from .uia_defines import IUIA
 from .uia_defines import get_elem_interface
->>>>>>> 9b313cd7
 
 from .six import integer_types
 from .handleprops import dumpwindow, controlid
