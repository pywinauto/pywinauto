# Copyright (C) 2016 Vasily Ryabov
# Copyright (C) 2016 Alexander Rumyantsev
# All rights reserved.
#
# Redistribution and use in source and binary forms, with or without
# modification, are permitted provided that the following conditions are met:
#
# * Redistributions of source code must retain the above copyright notice, this
#   list of conditions and the following disclaimer.
#
# * Redistributions in binary form must reproduce the above copyright notice,
#   this list of conditions and the following disclaimer in the documentation
#   and/or other materials provided with the distribution.
#
# * Neither the name of pywinauto nor the names of its
#   contributors may be used to endorse or promote products derived from
#   this software without specific prior written permission.
#
# THIS SOFTWARE IS PROVIDED BY THE COPYRIGHT HOLDERS AND CONTRIBUTORS "AS IS"
# AND ANY EXPRESS OR IMPLIED WARRANTIES, INCLUDING, BUT NOT LIMITED TO, THE
# IMPLIED WARRANTIES OF MERCHANTABILITY AND FITNESS FOR A PARTICULAR PURPOSE ARE
# DISCLAIMED. IN NO EVENT SHALL THE COPYRIGHT HOLDER OR CONTRIBUTORS BE LIABLE
# FOR ANY DIRECT, INDIRECT, INCIDENTAL, SPECIAL, EXEMPLARY, OR CONSEQUENTIAL
# DAMAGES (INCLUDING, BUT NOT LIMITED TO, PROCUREMENT OF SUBSTITUTE GOODS OR
# SERVICES; LOSS OF USE, DATA, OR PROFITS; OR BUSINESS INTERRUPTION) HOWEVER
# CAUSED AND ON ANY THEORY OF LIABILITY, WHETHER IN CONTRACT, STRICT LIABILITY,
# OR TORT (INCLUDING NEGLIGENCE OR OTHERWISE) ARISING IN ANY WAY OUT OF THE USE
# OF THIS SOFTWARE, EVEN IF ADVISED OF THE POSSIBILITY OF SUCH DAMAGE.

"""Implementation of the class to deal with an UI element (based on UI Automation API)

"""

from .uia_defines import IUIA
from .uia_defines import get_elem_interface

from .six import integer_types
from .handleprops import dumpwindow, controlid
from .ElementInfo import ElementInfo
from .win32structures import RECT

"""
Possible properties:

CurrentAcceleratorKey
CurrentAccessKey
CurrentAriaProperties
CurrentAriaRole
CurrentControllerFor
CurrentCulture
CurrentDescribedBy
CurrentFlowsTo
CurrentHelpText
CurrentIsContentElement
CurrentIsControlElement
CurrentIsDataValidForForm
CurrentIsPassword
CurrentIsRequiredForForm
CurrentItemStatus
CurrentItemType
CurrentLabeledBy
CurrentLocalizedControlType
CurrentOrientation
CurrentProviderDescription
"""

<<<<<<< HEAD
def _build_condition(process = None, 
                     class_name = None, 
                     title = None, 
                     control_id = None):
    """Build UIA filtering conditions"""
    full_cond = _true_condition
    if process:
        new_cond = _iuia.CreatePropertyCondition(
                                _UIA_dll.UIA_ProcessIdPropertyId, process)
        full_cond = _iuia.CreateAndCondition(new_cond, full_cond)
        
    if class_name:
        new_cond = _iuia.CreatePropertyCondition(
                                _UIA_dll.UIA_ClassNamePropertyId, class_name)
        full_cond = _iuia.CreateAndCondition(new_cond, full_cond)
        
    if title:
        # TODO: CreatePropertyConditionEx with PropertyConditionFlags_IgnoreCase
        new_cond = _iuia.CreatePropertyCondition(
                                _UIA_dll.UIA_NamePropertyId, title)
        full_cond = _iuia.CreateAndCondition(new_cond, full_cond)
        
    if control_id:
        new_cond = _iuia.CreatePropertyCondition(
                                _UIA_dll.UIA_ControlTypePropertyId, control_id)
        full_cond = _iuia.CreateAndCondition(new_cond, full_cond)

    return full_cond

def elements_from_uia_array(ptrs_array):
    """Build a list of UIAElementInfo elements from IUIAutomationElementArray"""
    elements = []
    for num in range(ptrs_array.Length):
        child = ptrs_array.GetElement(num)
        elements.append(UIAElementInfo(child))

    return elements

=======
>>>>>>> 9b313cd7
class UIAElementInfo(ElementInfo):
    """UI element wrapper for IUIAutomation API"""

    def __init__(self, handle_or_elem = None):
        """
        Create an instance of UIAElementInfo from a handle (int or long)
        or from an IUIAutomationElement.
        
        If handle_or_elem is None create an instance for UI root element.
        """
        if handle_or_elem is not None:
            if isinstance(handle_or_elem, integer_types):
                # Create instane of UIAElementInfo from a handle
                self._element = IUIA().iuia.ElementFromHandle(handle_or_elem)
            elif isinstance(handle_or_elem, IUIA().ui_automation_client.IUIAutomationElement):
                self._element = handle_or_elem
            else:
                raise TypeError("UIAElementInfo object can be initialized " + \
                    "with integer or IUIAutomationElement instance only!")
        else:
            self._element = IUIA().root

    @property
    def element(self):
        """Return AutomationElement's instance"""
        return self._element

    @property
    def automation_id(self):
        """Return AutomationId of the element"""
        return self._element.CurrentAutomationId

    @property
    def control_id(self):
        """Return ControlId of the element if it has a handle"""
        if (self.handle):
            return controlid(self.handle)
        else:
            return None

    @property
    def process_id(self):
        """Return ProcessId of the element"""
        return self._element.CurrentProcessId

    @property
    def framework_id(self):
        """Return FrameworkId of the element"""
        return self._element.CurrentFrameworkId

    @property
    def runtime_id(self):
        """Return Runtime ID (hashable value but may be different from run to run)"""
        return self._element.GetRuntimeId()

    @property
    def name(self):
        """Return name of the element"""
        return self._element.CurrentName

    @property
    def class_name(self):
        """Return class name of the element"""
        return self._element.CurrentClassName

    @property
    def control_type(self):
        """Return control type of element"""
        return self._element.CurrentControlType

    @property
    def handle(self):
        """Return handle of the element"""
        return self._element.CurrentNativeWindowHandle

    @property
    def parent(self):
        """Return parent of the element"""
        parent_elem = IUIA().iuia.ControlViewWalker.GetParentElement(self._element)
        if parent_elem:
            return UIAElementInfo(parent_elem)
        else:
            return None

    def _get_elements(self, tree_scope, cond = IUIA().true_condition):
        """Find all elements according to the given tree scope and conditions"""
        ptrs_array = self._element.FindAll(tree_scope, cond)
        return elements_from_uia_array(ptrs_array)

    def children(self, **kwargs):
        """
        Return a list of only immediate children of the element
        
        * **kwargs** is a criteria to reduce a list by process, 
        class_name and/or title.
        """
        cond = IUIA().build_condition(**kwargs)
        return self._get_elements(IUIA().tree_scope["children"], cond)

    def descendants(self, **kwargs):
        """
        Return a list of all descendant children of the element 
        
        * **kwargs** is a criteria to reduce a list by process, 
        class_name and/or title.
        """
        cond = IUIA().build_condition(**kwargs)
        return self._get_elements(IUIA().tree_scope["descendants"], cond)

    @property
    def visible(self):
        """Check if the element is visible"""
        return bool(not self._element.CurrentIsOffscreen)

    @property
    def enabled(self):
        """Check if the element is enabled"""
        return bool(self._element.CurrentIsEnabled)

    @property
    def rectangle(self):
        """Return rectangle of the element"""
        bound_rect = self._element.CurrentBoundingRectangle
        rect = RECT()
        rect.left = bound_rect.left
        rect.top = bound_rect.top
        rect.right = bound_rect.right
        rect.bottom = bound_rect.bottom
        return rect

    def dump_window(self):
        """Dump window to a set of properties"""
        return dumpwindow(self.handle)

    @property
    def rich_text(self):
        """Return rich_text of the element"""
        if not self.class_name:
            return self.name
        try:
            pattern = get_elem_interface(self._element, "Text")
            return pattern.DocumentRange.GetText(-1)
        except Exception:
            return self.name # TODO: probably we should raise an exception here

    def __eq__(self, other):
        """Check if 2 UIAElementInfo objects describe 1 actual element"""
        if not isinstance(other, UIAElementInfo):
            return False;
        return self.handle == other.handle and self.class_name == other.class_name and self.name == other.name and \
               self.process_id == other.process_id and self.automation_id == other.automation_id and \
               self.framework_id == other.framework_id and self.control_type == other.control_type<|MERGE_RESOLUTION|>--- conflicted
+++ resolved
@@ -64,36 +64,6 @@
 CurrentProviderDescription
 """
 
-<<<<<<< HEAD
-def _build_condition(process = None, 
-                     class_name = None, 
-                     title = None, 
-                     control_id = None):
-    """Build UIA filtering conditions"""
-    full_cond = _true_condition
-    if process:
-        new_cond = _iuia.CreatePropertyCondition(
-                                _UIA_dll.UIA_ProcessIdPropertyId, process)
-        full_cond = _iuia.CreateAndCondition(new_cond, full_cond)
-        
-    if class_name:
-        new_cond = _iuia.CreatePropertyCondition(
-                                _UIA_dll.UIA_ClassNamePropertyId, class_name)
-        full_cond = _iuia.CreateAndCondition(new_cond, full_cond)
-        
-    if title:
-        # TODO: CreatePropertyConditionEx with PropertyConditionFlags_IgnoreCase
-        new_cond = _iuia.CreatePropertyCondition(
-                                _UIA_dll.UIA_NamePropertyId, title)
-        full_cond = _iuia.CreateAndCondition(new_cond, full_cond)
-        
-    if control_id:
-        new_cond = _iuia.CreatePropertyCondition(
-                                _UIA_dll.UIA_ControlTypePropertyId, control_id)
-        full_cond = _iuia.CreateAndCondition(new_cond, full_cond)
-
-    return full_cond
-
 def elements_from_uia_array(ptrs_array):
     """Build a list of UIAElementInfo elements from IUIAutomationElementArray"""
     elements = []
@@ -103,8 +73,7 @@
 
     return elements
 
-=======
->>>>>>> 9b313cd7
+
 class UIAElementInfo(ElementInfo):
     """UI element wrapper for IUIAutomation API"""
 
