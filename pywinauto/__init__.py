--- conflicted
+++ resolved
@@ -1,172 +1,161 @@
-# GUI Application automation and testing library
-# Copyright (C) 2006-2018 Mark Mc Mahon and Contributors
-# https://github.com/pywinauto/pywinauto/graphs/contributors
-# http://pywinauto.readthedocs.io/en/latest/credits.html
-# http://pywinauto.readthedocs.io/en/latest/credits.html
-# All rights reserved.
-#
-# Redistribution and use in source and binary forms, with or without
-# modification, are permitted provided that the following conditions are met:
-#
-# * Redistributions of source code must retain the above copyright notice, this
-#   list of conditions and the following disclaimer.
-#
-# * Redistributions in binary form must reproduce the above copyright notice,
-#   this list of conditions and the following disclaimer in the documentation
-#   and/or other materials provided with the distribution.
-#
-# * Neither the name of pywinauto nor the names of its
-#   contributors may be used to endorse or promote products derived from
-#   this software without specific prior written permission.
-#
-# THIS SOFTWARE IS PROVIDED BY THE COPYRIGHT HOLDERS AND CONTRIBUTORS "AS IS"
-# AND ANY EXPRESS OR IMPLIED WARRANTIES, INCLUDING, BUT NOT LIMITED TO, THE
-# IMPLIED WARRANTIES OF MERCHANTABILITY AND FITNESS FOR A PARTICULAR PURPOSE ARE
-# DISCLAIMED. IN NO EVENT SHALL THE COPYRIGHT HOLDER OR CONTRIBUTORS BE LIABLE
-# FOR ANY DIRECT, INDIRECT, INCIDENTAL, SPECIAL, EXEMPLARY, OR CONSEQUENTIAL
-# DAMAGES (INCLUDING, BUT NOT LIMITED TO, PROCUREMENT OF SUBSTITUTE GOODS OR
-# SERVICES; LOSS OF USE, DATA, OR PROFITS; OR BUSINESS INTERRUPTION) HOWEVER
-# CAUSED AND ON ANY THEORY OF LIABILITY, WHETHER IN CONTRACT, STRICT LIABILITY,
-# OR TORT (INCLUDING NEGLIGENCE OR OTHERWISE) ARISING IN ANY WAY OUT OF THE USE
-# OF THIS SOFTWARE, EVEN IF ADVISED OF THE POSSIBILITY OF SUCH DAMAGE.
-
-"""Python package for automating GUI manipulation on Windows"""
-
-__version__ = "0.6.6"
-
-import sys  # noqa: E402
-import warnings  # noqa: E402
-
-
-def deprecated(method, deprecated_name=None):
-    """Decorator for deprecated methods"""
-    if deprecated_name is None:
-        deprecated_name = ''.join([subname.capitalize() for subname in method.__name__.split('_')])
-
-    def wrap(*args, **kwargs):
-        warnings.simplefilter("default", DeprecationWarning)
-        warnings.warn("Method .{}() is deprecated, use .{}() instead." \
-            "".format(deprecated_name, method.__name__), DeprecationWarning, stacklevel=2)
-        return method(*args, **kwargs)
-
-    return wrap
-
-
-if sys.platform == 'win32':
-    # Importing only pythoncom can fail with the errors like:
-    #     ImportError: No system module 'pywintypes' (pywintypes27.dll)
-    # So try to facilitate pywintypes*.dll loading with implicit import of win32api
-    import win32api  # noqa: E402
-    import pythoncom  # noqa: E402
-
-
-    def _get_com_threading_mode(module_sys):
-        """Set up COM threading model
-
-        The ultimate goal is MTA, but the mode is adjusted
-        if it was already defined prior to pywinauto import.
-        """
-        com_init_mode = 0  # COINIT_MULTITHREADED = 0x0
-        if hasattr(module_sys, "coinit_flags"):
-            warnings.warn("Apply externally defined coinit_flags: {0}"
-                          .format(module_sys.coinit_flags), UserWarning)
-            com_init_mode = module_sys.coinit_flags
-
-        try:
-            # Probe the selected COM threading mode
-            pythoncom.CoInitializeEx(com_init_mode)
-            pythoncom.CoUninitialize()
-        except pythoncom.com_error:
-            warnings.warn("Revert to STA COM threading mode", UserWarning)
-            com_init_mode = 2  # revert back to STA
-
-        return com_init_mode
-
-
-    sys.coinit_flags = _get_com_threading_mode(sys)
-    from .sysinfo import UIA_support
-
-    from . import findwindows
-
-    WindowAmbiguousError = findwindows.WindowAmbiguousError
-    ElementNotFoundError = findwindows.ElementNotFoundError
-
-    if UIA_support:
-        ElementNotFoundError = findwindows.ElementNotFoundError
-        ElementAmbiguousError = findwindows.ElementAmbiguousError
-
-    from . import findbestmatch
-    from . import backend as backends
-
-    MatchError = findbestmatch.MatchError
-
-    from .application import Application, WindowSpecification
-
-<<<<<<< HEAD
-
-    class Desktop(object):
-=======
->>>>>>> a2dbdc59
-
-    class Desktop(object):
-        """Simple class to call something like ``Desktop().WindowName.ControlName.method()``"""
-
-        def __init__(self, backend=None):
-            """Create desktop element description"""
-            if not backend:
-                backend = backends.registry.name
-            if backend not in backends.registry.backends:
-                raise ValueError('Backend "{0}" is not registered!'.format(backend))
-            self.backend = backends.registry.backends[backend]
-
-        def window(self, **kwargs):
-            """Create WindowSpecification object for top-level window"""
-            if 'top_level_only' not in kwargs:
-                kwargs['top_level_only'] = True
-            if 'backend' in kwargs:
-                raise ValueError('Using another backend than set in Desktop constructor is not allowed!')
-            kwargs['backend'] = self.backend.name
-            return WindowSpecification(kwargs)
-
-        def windows(self, **kwargs):
-            """Return a list of wrapped top level windows"""
-            if 'backend' in kwargs:
-                raise ValueError('Using another backend than set in Desktop constructor is not allowed!!')
-
-            if 'visible_only' not in kwargs:
-                kwargs['visible_only'] = False
-
-            if 'enabled_only' not in kwargs:
-                kwargs['enabled_only'] = False
-
-            kwargs['backend'] = self.backend.name
-
-            windows = findwindows.find_elements(**kwargs)
-            return [self.backend.generic_wrapper_class(win) for win in windows]
-
-        def __getitem__(self, key):
-            """Allow describe top-level window as Desktop()['Window Caption']"""
-            return self.window(best_match=key)
-
-        def __getattribute__(self, attr_name):
-            """Attribute access for this class"""
-            try:
-                return object.__getattribute__(self, attr_name)
-            except AttributeError:
-<<<<<<< HEAD
-                return self[attr_name]  # delegate it to __get_item__
-
-=======
-                return self[attr_name]  # delegate it to __get_item__
-
-        def from_point(self, x, y):
-            """Get wrapper object for element at specified screen coordinates (x, y)"""
-            element_info = self.backend.element_info_class.from_point(x, y)
-            return self.backend.generic_wrapper_class(element_info)
-
-        def top_from_point(self, x, y):
-            """Get wrapper object for top level element at specified screen coordinates (x, y)"""
-            top_element_info = self.backend.element_info_class.top_from_point(x, y)
-            return self.backend.generic_wrapper_class(top_element_info)
-
->>>>>>> a2dbdc59
+# GUI Application automation and testing library
+# Copyright (C) 2006-2018 Mark Mc Mahon and Contributors
+# https://github.com/pywinauto/pywinauto/graphs/contributors
+# http://pywinauto.readthedocs.io/en/latest/credits.html
+# http://pywinauto.readthedocs.io/en/latest/credits.html
+# All rights reserved.
+#
+# Redistribution and use in source and binary forms, with or without
+# modification, are permitted provided that the following conditions are met:
+#
+# * Redistributions of source code must retain the above copyright notice, this
+#   list of conditions and the following disclaimer.
+#
+# * Redistributions in binary form must reproduce the above copyright notice,
+#   this list of conditions and the following disclaimer in the documentation
+#   and/or other materials provided with the distribution.
+#
+# * Neither the name of pywinauto nor the names of its
+#   contributors may be used to endorse or promote products derived from
+#   this software without specific prior written permission.
+#
+# THIS SOFTWARE IS PROVIDED BY THE COPYRIGHT HOLDERS AND CONTRIBUTORS "AS IS"
+# AND ANY EXPRESS OR IMPLIED WARRANTIES, INCLUDING, BUT NOT LIMITED TO, THE
+# IMPLIED WARRANTIES OF MERCHANTABILITY AND FITNESS FOR A PARTICULAR PURPOSE ARE
+# DISCLAIMED. IN NO EVENT SHALL THE COPYRIGHT HOLDER OR CONTRIBUTORS BE LIABLE
+# FOR ANY DIRECT, INDIRECT, INCIDENTAL, SPECIAL, EXEMPLARY, OR CONSEQUENTIAL
+# DAMAGES (INCLUDING, BUT NOT LIMITED TO, PROCUREMENT OF SUBSTITUTE GOODS OR
+# SERVICES; LOSS OF USE, DATA, OR PROFITS; OR BUSINESS INTERRUPTION) HOWEVER
+# CAUSED AND ON ANY THEORY OF LIABILITY, WHETHER IN CONTRACT, STRICT LIABILITY,
+# OR TORT (INCLUDING NEGLIGENCE OR OTHERWISE) ARISING IN ANY WAY OUT OF THE USE
+# OF THIS SOFTWARE, EVEN IF ADVISED OF THE POSSIBILITY OF SUCH DAMAGE.
+
+"""Python package for automating GUI manipulation on Windows"""
+
+__version__ = "0.6.6"
+
+import sys  # noqa: E402
+import warnings  # noqa: E402
+
+
+def deprecated(method, deprecated_name=None):
+    """Decorator for deprecated methods"""
+    if deprecated_name is None:
+        deprecated_name = ''.join([subname.capitalize() for subname in method.__name__.split('_')])
+
+    def wrap(*args, **kwargs):
+        warnings.simplefilter("default", DeprecationWarning)
+        warnings.warn("Method .{}() is deprecated, use .{}() instead." \
+            "".format(deprecated_name, method.__name__), DeprecationWarning, stacklevel=2)
+        return method(*args, **kwargs)
+
+    return wrap
+
+
+if sys.platform == 'win32':
+    # Importing only pythoncom can fail with the errors like:
+    #     ImportError: No system module 'pywintypes' (pywintypes27.dll)
+    # So try to facilitate pywintypes*.dll loading with implicit import of win32api
+    import win32api  # noqa: E402
+    import pythoncom  # noqa: E402
+
+
+    def _get_com_threading_mode(module_sys):
+        """Set up COM threading model
+
+        The ultimate goal is MTA, but the mode is adjusted
+        if it was already defined prior to pywinauto import.
+        """
+        com_init_mode = 0  # COINIT_MULTITHREADED = 0x0
+        if hasattr(module_sys, "coinit_flags"):
+            warnings.warn("Apply externally defined coinit_flags: {0}"
+                          .format(module_sys.coinit_flags), UserWarning)
+            com_init_mode = module_sys.coinit_flags
+
+        try:
+            # Probe the selected COM threading mode
+            pythoncom.CoInitializeEx(com_init_mode)
+            pythoncom.CoUninitialize()
+        except pythoncom.com_error:
+            warnings.warn("Revert to STA COM threading mode", UserWarning)
+            com_init_mode = 2  # revert back to STA
+
+        return com_init_mode
+
+
+    sys.coinit_flags = _get_com_threading_mode(sys)
+    from .sysinfo import UIA_support
+
+    from . import findwindows
+
+    WindowAmbiguousError = findwindows.WindowAmbiguousError
+    ElementNotFoundError = findwindows.ElementNotFoundError
+
+    if UIA_support:
+        ElementNotFoundError = findwindows.ElementNotFoundError
+        ElementAmbiguousError = findwindows.ElementAmbiguousError
+
+    from . import findbestmatch
+    from . import backend as backends
+
+    MatchError = findbestmatch.MatchError
+
+    from .application import Application, WindowSpecification
+
+
+    class Desktop(object):
+        """Simple class to call something like ``Desktop().WindowName.ControlName.method()``"""
+
+        def __init__(self, backend=None):
+            """Create desktop element description"""
+            if not backend:
+                backend = backends.registry.name
+            if backend not in backends.registry.backends:
+                raise ValueError('Backend "{0}" is not registered!'.format(backend))
+            self.backend = backends.registry.backends[backend]
+
+        def window(self, **kwargs):
+            """Create WindowSpecification object for top-level window"""
+            if 'top_level_only' not in kwargs:
+                kwargs['top_level_only'] = True
+            if 'backend' in kwargs:
+                raise ValueError('Using another backend than set in Desktop constructor is not allowed!')
+            kwargs['backend'] = self.backend.name
+            return WindowSpecification(kwargs)
+
+        def windows(self, **kwargs):
+            """Return a list of wrapped top level windows"""
+            if 'backend' in kwargs:
+                raise ValueError('Using another backend than set in Desktop constructor is not allowed!!')
+
+            if 'visible_only' not in kwargs:
+                kwargs['visible_only'] = False
+
+            if 'enabled_only' not in kwargs:
+                kwargs['enabled_only'] = False
+
+            kwargs['backend'] = self.backend.name
+
+            windows = findwindows.find_elements(**kwargs)
+            return [self.backend.generic_wrapper_class(win) for win in windows]
+
+        def __getitem__(self, key):
+            """Allow describe top-level window as Desktop()['Window Caption']"""
+            return self.window(best_match=key)
+
+        def __getattribute__(self, attr_name):
+            """Attribute access for this class"""
+            try:
+                return object.__getattribute__(self, attr_name)
+            except AttributeError:
+                return self[attr_name]  # delegate it to __get_item__
+
+        def from_point(self, x, y):
+            """Get wrapper object for element at specified screen coordinates (x, y)"""
+            element_info = self.backend.element_info_class.from_point(x, y)
+            return self.backend.generic_wrapper_class(element_info)
+
+        def top_from_point(self, x, y):
+            """Get wrapper object for top level element at specified screen coordinates (x, y)"""
+            top_element_info = self.backend.element_info_class.top_from_point(x, y)
+            return self.backend.generic_wrapper_class(top_element_info)