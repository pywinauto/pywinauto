--- conflicted
+++ resolved
@@ -98,11 +98,7 @@
 
     MatchError = findbestmatch.MatchError
 
-<<<<<<< HEAD
-    from .application import Application, WindowSpecification
-=======
     from pywinauto.application import Application, WindowSpecification
->>>>>>> bea648b1
 
 
     class Desktop(object):
@@ -128,23 +124,11 @@
 
         def windows(self, **kwargs):
             """Return a list of wrapped top level windows"""
-<<<<<<< HEAD
             if 'top_level_only' not in kwargs:
                 kwargs['top_level_only'] = True
             if 'backend' in kwargs:
                 raise ValueError('Using another backend than set in Desktop constructor is not allowed!!')
 
-=======
-            if 'backend' in kwargs:
-                raise ValueError('Using another backend than set in Desktop constructor is not allowed!!')
-
-            if 'visible_only' not in kwargs:
-                kwargs['visible_only'] = False
-
-            if 'enabled_only' not in kwargs:
-                kwargs['enabled_only'] = False
-
->>>>>>> bea648b1
             kwargs['backend'] = self.backend.name
 
             windows = findwindows.find_elements(**kwargs)
