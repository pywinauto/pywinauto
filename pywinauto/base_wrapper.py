--- conflicted
+++ resolved
@@ -670,23 +670,11 @@
             ctrl_text = self.window_text()
             if ctrl_text is None:
                 ctrl_text = six.text_type(ctrl_text)
-<<<<<<< HEAD
-            message = 'Clicked ' + str(self.friendly_class_name()) + ' "' + ctrl_text + \
-                      '" by ' + str(button) + ' button mouse click (x,y=' + \
-                      ','.join([str(coord) for coord in coords]) + ')'
-            if double:
-                message = 'Double-c' + message[1:]
             if button.lower() == 'move':
                 message = 'Moved mouse over ' + str(self.friendly_class_name()) + \
-                          ' "' + ctrl_text + '" to screen point (x,y=' + \
-                          ','.join([str(coord) for coord in coords]) + ')'
-            ActionLogger().log(message)
-=======
-            if button.lower() == 'move':
-                message = 'Moved mouse over ' + self.friendly_class_name() + \
                           ' "' + ctrl_text + '" to screen point ('
             else:
-                message = 'Clicked ' + self.friendly_class_name() + ' "' + ctrl_text + \
+                message = 'Clicked ' + str(self.friendly_class_name()) + ' "' + ctrl_text + \
                           '" by ' + str(button) + ' button mouse click at '
                 if double:
                     message = 'Double-c' + message[1:]
@@ -698,7 +686,6 @@
 
         if message:
             self.actions.log(message)
->>>>>>> fd274587
 
     #-----------------------------------------------------------
     def double_click_input(self, button ="left", coords = (None, None)):
