# GUI Application automation and testing library
# Copyright (C) 2006-2018 Mark Mc Mahon and Contributors
# https://github.com/pywinauto/pywinauto/graphs/contributors
# http://pywinauto.readthedocs.io/en/latest/credits.html
# All rights reserved.
#
# Redistribution and use in source and binary forms, with or without
# modification, are permitted provided that the following conditions are met:
#
# * Redistributions of source code must retain the above copyright notice, this
#   list of conditions and the following disclaimer.
#
# * Redistributions in binary form must reproduce the above copyright notice,
#   this list of conditions and the following disclaimer in the documentation
#   and/or other materials provided with the distribution.
#
# * Neither the name of pywinauto nor the names of its
#   contributors may be used to endorse or promote products derived from
#   this software without specific prior written permission.
#
# THIS SOFTWARE IS PROVIDED BY THE COPYRIGHT HOLDERS AND CONTRIBUTORS "AS IS"
# AND ANY EXPRESS OR IMPLIED WARRANTIES, INCLUDING, BUT NOT LIMITED TO, THE
# IMPLIED WARRANTIES OF MERCHANTABILITY AND FITNESS FOR A PARTICULAR PURPOSE ARE
# DISCLAIMED. IN NO EVENT SHALL THE COPYRIGHT HOLDER OR CONTRIBUTORS BE LIABLE
# FOR ANY DIRECT, INDIRECT, INCIDENTAL, SPECIAL, EXEMPLARY, OR CONSEQUENTIAL
# DAMAGES (INCLUDING, BUT NOT LIMITED TO, PROCUREMENT OF SUBSTITUTE GOODS OR
# SERVICES; LOSS OF USE, DATA, OR PROFITS; OR BUSINESS INTERRUPTION) HOWEVER
# CAUSED AND ON ANY THEORY OF LIABILITY, WHETHER IN CONTRACT, STRICT LIABILITY,
# OR TORT (INCLUDING NEGLIGENCE OR OTHERWISE) ARISING IN ANY WAY OUT OF THE USE
# OF THIS SOFTWARE, EVEN IF ADVISED OF THE POSSIBILITY OF SUCH DAMAGE.

"""Wrap"""
<<<<<<< HEAD
from pywinauto.windows.win32structures import RECT, LOGFONTW
=======
from .win32structures import RECT, LOGFONTW
from . import deprecated
>>>>>>> a2dbdc59


#====================================================================
class FuncWrapper(object):

    """Little class to allow attribute access to return a callable object"""

    def __init__(self, value):
        self.value = value

    def __call__(self, *args, **kwargs):
        """Return the saved value"""
        return self.value


#====================================================================
class ControlProps(dict):

    """Wrap controls read from a file to resemble hwnd controls"""

    def __init__(self, *args, **kwargs):
        dict.__init__(self, *args, **kwargs)

        self.ref = None
        #self.menu_items = []

    def __getattr__(self, attr):
        # if the key is not in the dictionary but the plural is
        if attr not in self and attr + "s" in self:
            # return the first element of the possible list item
            return FuncWrapper(self[attr+'s'][0])

        return FuncWrapper(self[attr])

    #def friendly_class_name(self):
    #    print "sdafafasdfafasdfasdf",
    #    try:
    #        print "---", self['friendly_class_name']
    #    except Exception as e:
    #        print "fffffffffffffffffffff"
    #        print `e`
    #    return self['friendly_class_name']

    def window_text(self):
        return self['texts'][0]
    # Non PEP-8 alias
    WindowText = deprecated(window_text)

    def has_style(self, style):
        return self['style'] & style == style
    # Non PEP-8 alias
    HasStyle = deprecated(has_style)

    def has_exstyle(self, exstyle):
        return self['exstyle'] & exstyle == exstyle
    # Non PEP-8 alias
    HasExStyle = deprecated(has_exstyle, deprecated_name="HasExStyle")


#====================================================================
def GetMenuBlocks(ctrls):
    allMenuBlocks = []
    for ctrl in ctrls:
        if 'menu_items' in ctrl.keys():
            # we need to get all the separate menu blocks!
            menuBlocks = MenuBlockAsControls(ctrl.menu_items())
            allMenuBlocks.extend(menuBlocks)

    return allMenuBlocks


#====================================================================
def MenuBlockAsControls(menuItems, parentage = None):

    if parentage is None:
        parentage = []
    blocks = []

    curBlock = []
    for item in menuItems:

        # do a bit of conversion first :-)
        itemAsCtrl = MenuItemAsControl(item)

        # update the friendly_class_name to contain the 'path' to
        # this particular item
        # TODO: CHECK - as itemPath is currently unused!
        if parentage:
            itemPath = "%s->%s" % ("->".join(parentage), item['text'])
        else:
            itemPath = item['text']

        #append the item to the current menu block
        curBlock.append(itemAsCtrl)

        # If the item has a sub menu
        if 'menu_items' in item.keys():

            # add the current item the path
            parentage.append(item['text'])

            # Get the block for the SubMenu, and add it to the list of
            # blocks we have found
            blocks.extend(
                MenuBlockAsControls(
                    item['menu_items']['menu_items'], parentage))

            # and seeing as we are dong with that sub menu remove the current
            # item from the path
            del(parentage[-1])

    # add the current block to the list of blocks
    blocks.append(curBlock)

    return blocks


#====================================================================
def MenuItemAsControl(menuItem):
    """Make a menu item look like a control for tests"""
    itemAsCtrl = ControlProps()

    itemAsCtrl["texts"] = [menuItem['text'], ]
    itemAsCtrl["control_id"] = menuItem['id']
    itemAsCtrl["type"] = menuItem['type']
    itemAsCtrl["state"] = menuItem['state']

    itemAsCtrl["class_name"] = "MenuItem"
    itemAsCtrl["friendly_class_name"] = "MenuItem"

    # as most of these don't matter - just set them up with default stuff
    itemAsCtrl["rectangle"] = RECT(0, 0, 999, 999)
    itemAsCtrl["fonts"] = [LOGFONTW(), ]
    itemAsCtrl["client_rects"] = [RECT(0, 0, 999, 999), ]
    itemAsCtrl["context_help_id"] = 0
    itemAsCtrl["user_data"]  = 0
    itemAsCtrl["style"] = 0
    itemAsCtrl["exstyle"] = 0
    itemAsCtrl["is_visible"] = 1

    return itemAsCtrl


#====================================================================
def SetReferenceControls(controls, refControls):
    """Set the reference controls for the controls passed in

    This does some minor checking as following:
     * test that there are the same number of reference controls as
       controls - fails with an exception if there are not
     * test if all the ID's are the same or not
    """

    # numbers of controls must be the same (though in future I could imagine
    # relaxing this constraint)

    if len(controls) != len(refControls):
        raise RuntimeError(
            "Numbers of controls on ref. dialog does not match Loc. dialog")

    # set the controls
    for i, ctrl in enumerate(controls):
        ctrl.ref = refControls[i]

    toRet = 1
    allIDsSameFlag = 2
    allClassesSameFlag = 4

    # find if all the control id's match
    if  [ctrl.control_id() for ctrl in controls] == \
            [ctrl.control_id() for ctrl in refControls]:

        toRet += allIDsSameFlag

    # check if the control classes match
    if [ctrl.class_name() for ctrl in controls] == \
       [ctrl.class_name() for ctrl in refControls]:

        toRet += allClassesSameFlag

    return toRet



##====================================================================
#class ControlProps(dict):
#    #----------------------------------------------------------------
#    def __init__(self, props = {}):
#        # default to having menuItems for all things
#        self.menu_items = []
#
#        self.update(props)
#        #for x in props:
#            #self[x] = props[x]
#
#        if hasattr(props, "handle"):
#            self.__dict__['handle'] = props.handle
#        else:
#            self.__dict__['handle'] = None
#
#        self.__dict__['ref'] = None
#
#    #----------------------------------------------------------------
#    # handles attribute access for dictionary items and
#    # for plurals (e.g. if self.fonts = [4, 2] then self.font = 4)
#    def __getattr__(self, key):
#
#        # if the key is not in the dictionary but the plural is
#        if key not in self and key + "s" in self:
#
#            # try to get the first element of the possible list item
#            try:
#                return self[key + "s"][0]
#            except TypeError as e:
#                pass
#
#        if key in self:
#            return self[key]
#
#        return self.__dict__[key]
#
#    #----------------------------------------------------------------
#    def __setattr__(self, key, value):
#        if key in self.__dict__:
#            self.__dict__[key] = value
#        else:
#            self[key] = value
#
#    #----------------------------------------------------------------
#    def has_style(self, flag):
#        return self.style & flag == flag
#
#    #----------------------------------------------------------------
#    def has_exstyle(self, flag):
#        return self.exstyle & flag == flag
#
#
<|MERGE_RESOLUTION|>--- conflicted
+++ resolved
@@ -1,275 +1,271 @@
-# GUI Application automation and testing library
-# Copyright (C) 2006-2018 Mark Mc Mahon and Contributors
-# https://github.com/pywinauto/pywinauto/graphs/contributors
-# http://pywinauto.readthedocs.io/en/latest/credits.html
-# All rights reserved.
-#
-# Redistribution and use in source and binary forms, with or without
-# modification, are permitted provided that the following conditions are met:
-#
-# * Redistributions of source code must retain the above copyright notice, this
-#   list of conditions and the following disclaimer.
-#
-# * Redistributions in binary form must reproduce the above copyright notice,
-#   this list of conditions and the following disclaimer in the documentation
-#   and/or other materials provided with the distribution.
-#
-# * Neither the name of pywinauto nor the names of its
-#   contributors may be used to endorse or promote products derived from
-#   this software without specific prior written permission.
-#
-# THIS SOFTWARE IS PROVIDED BY THE COPYRIGHT HOLDERS AND CONTRIBUTORS "AS IS"
-# AND ANY EXPRESS OR IMPLIED WARRANTIES, INCLUDING, BUT NOT LIMITED TO, THE
-# IMPLIED WARRANTIES OF MERCHANTABILITY AND FITNESS FOR A PARTICULAR PURPOSE ARE
-# DISCLAIMED. IN NO EVENT SHALL THE COPYRIGHT HOLDER OR CONTRIBUTORS BE LIABLE
-# FOR ANY DIRECT, INDIRECT, INCIDENTAL, SPECIAL, EXEMPLARY, OR CONSEQUENTIAL
-# DAMAGES (INCLUDING, BUT NOT LIMITED TO, PROCUREMENT OF SUBSTITUTE GOODS OR
-# SERVICES; LOSS OF USE, DATA, OR PROFITS; OR BUSINESS INTERRUPTION) HOWEVER
-# CAUSED AND ON ANY THEORY OF LIABILITY, WHETHER IN CONTRACT, STRICT LIABILITY,
-# OR TORT (INCLUDING NEGLIGENCE OR OTHERWISE) ARISING IN ANY WAY OUT OF THE USE
-# OF THIS SOFTWARE, EVEN IF ADVISED OF THE POSSIBILITY OF SUCH DAMAGE.
-
-"""Wrap"""
-<<<<<<< HEAD
-from pywinauto.windows.win32structures import RECT, LOGFONTW
-=======
-from .win32structures import RECT, LOGFONTW
-from . import deprecated
->>>>>>> a2dbdc59
-
-
-#====================================================================
-class FuncWrapper(object):
-
-    """Little class to allow attribute access to return a callable object"""
-
-    def __init__(self, value):
-        self.value = value
-
-    def __call__(self, *args, **kwargs):
-        """Return the saved value"""
-        return self.value
-
-
-#====================================================================
-class ControlProps(dict):
-
-    """Wrap controls read from a file to resemble hwnd controls"""
-
-    def __init__(self, *args, **kwargs):
-        dict.__init__(self, *args, **kwargs)
-
-        self.ref = None
-        #self.menu_items = []
-
-    def __getattr__(self, attr):
-        # if the key is not in the dictionary but the plural is
-        if attr not in self and attr + "s" in self:
-            # return the first element of the possible list item
-            return FuncWrapper(self[attr+'s'][0])
-
-        return FuncWrapper(self[attr])
-
-    #def friendly_class_name(self):
-    #    print "sdafafasdfafasdfasdf",
-    #    try:
-    #        print "---", self['friendly_class_name']
-    #    except Exception as e:
-    #        print "fffffffffffffffffffff"
-    #        print `e`
-    #    return self['friendly_class_name']
-
-    def window_text(self):
-        return self['texts'][0]
-    # Non PEP-8 alias
-    WindowText = deprecated(window_text)
-
-    def has_style(self, style):
-        return self['style'] & style == style
-    # Non PEP-8 alias
-    HasStyle = deprecated(has_style)
-
-    def has_exstyle(self, exstyle):
-        return self['exstyle'] & exstyle == exstyle
-    # Non PEP-8 alias
-    HasExStyle = deprecated(has_exstyle, deprecated_name="HasExStyle")
-
-
-#====================================================================
-def GetMenuBlocks(ctrls):
-    allMenuBlocks = []
-    for ctrl in ctrls:
-        if 'menu_items' in ctrl.keys():
-            # we need to get all the separate menu blocks!
-            menuBlocks = MenuBlockAsControls(ctrl.menu_items())
-            allMenuBlocks.extend(menuBlocks)
-
-    return allMenuBlocks
-
-
-#====================================================================
-def MenuBlockAsControls(menuItems, parentage = None):
-
-    if parentage is None:
-        parentage = []
-    blocks = []
-
-    curBlock = []
-    for item in menuItems:
-
-        # do a bit of conversion first :-)
-        itemAsCtrl = MenuItemAsControl(item)
-
-        # update the friendly_class_name to contain the 'path' to
-        # this particular item
-        # TODO: CHECK - as itemPath is currently unused!
-        if parentage:
-            itemPath = "%s->%s" % ("->".join(parentage), item['text'])
-        else:
-            itemPath = item['text']
-
-        #append the item to the current menu block
-        curBlock.append(itemAsCtrl)
-
-        # If the item has a sub menu
-        if 'menu_items' in item.keys():
-
-            # add the current item the path
-            parentage.append(item['text'])
-
-            # Get the block for the SubMenu, and add it to the list of
-            # blocks we have found
-            blocks.extend(
-                MenuBlockAsControls(
-                    item['menu_items']['menu_items'], parentage))
-
-            # and seeing as we are dong with that sub menu remove the current
-            # item from the path
-            del(parentage[-1])
-
-    # add the current block to the list of blocks
-    blocks.append(curBlock)
-
-    return blocks
-
-
-#====================================================================
-def MenuItemAsControl(menuItem):
-    """Make a menu item look like a control for tests"""
-    itemAsCtrl = ControlProps()
-
-    itemAsCtrl["texts"] = [menuItem['text'], ]
-    itemAsCtrl["control_id"] = menuItem['id']
-    itemAsCtrl["type"] = menuItem['type']
-    itemAsCtrl["state"] = menuItem['state']
-
-    itemAsCtrl["class_name"] = "MenuItem"
-    itemAsCtrl["friendly_class_name"] = "MenuItem"
-
-    # as most of these don't matter - just set them up with default stuff
-    itemAsCtrl["rectangle"] = RECT(0, 0, 999, 999)
-    itemAsCtrl["fonts"] = [LOGFONTW(), ]
-    itemAsCtrl["client_rects"] = [RECT(0, 0, 999, 999), ]
-    itemAsCtrl["context_help_id"] = 0
-    itemAsCtrl["user_data"]  = 0
-    itemAsCtrl["style"] = 0
-    itemAsCtrl["exstyle"] = 0
-    itemAsCtrl["is_visible"] = 1
-
-    return itemAsCtrl
-
-
-#====================================================================
-def SetReferenceControls(controls, refControls):
-    """Set the reference controls for the controls passed in
-
-    This does some minor checking as following:
-     * test that there are the same number of reference controls as
-       controls - fails with an exception if there are not
-     * test if all the ID's are the same or not
-    """
-
-    # numbers of controls must be the same (though in future I could imagine
-    # relaxing this constraint)
-
-    if len(controls) != len(refControls):
-        raise RuntimeError(
-            "Numbers of controls on ref. dialog does not match Loc. dialog")
-
-    # set the controls
-    for i, ctrl in enumerate(controls):
-        ctrl.ref = refControls[i]
-
-    toRet = 1
-    allIDsSameFlag = 2
-    allClassesSameFlag = 4
-
-    # find if all the control id's match
-    if  [ctrl.control_id() for ctrl in controls] == \
-            [ctrl.control_id() for ctrl in refControls]:
-
-        toRet += allIDsSameFlag
-
-    # check if the control classes match
-    if [ctrl.class_name() for ctrl in controls] == \
-       [ctrl.class_name() for ctrl in refControls]:
-
-        toRet += allClassesSameFlag
-
-    return toRet
-
-
-
-##====================================================================
-#class ControlProps(dict):
-#    #----------------------------------------------------------------
-#    def __init__(self, props = {}):
-#        # default to having menuItems for all things
-#        self.menu_items = []
-#
-#        self.update(props)
-#        #for x in props:
-#            #self[x] = props[x]
-#
-#        if hasattr(props, "handle"):
-#            self.__dict__['handle'] = props.handle
-#        else:
-#            self.__dict__['handle'] = None
-#
-#        self.__dict__['ref'] = None
-#
-#    #----------------------------------------------------------------
-#    # handles attribute access for dictionary items and
-#    # for plurals (e.g. if self.fonts = [4, 2] then self.font = 4)
-#    def __getattr__(self, key):
-#
-#        # if the key is not in the dictionary but the plural is
-#        if key not in self and key + "s" in self:
-#
-#            # try to get the first element of the possible list item
-#            try:
-#                return self[key + "s"][0]
-#            except TypeError as e:
-#                pass
-#
-#        if key in self:
-#            return self[key]
-#
-#        return self.__dict__[key]
-#
-#    #----------------------------------------------------------------
-#    def __setattr__(self, key, value):
-#        if key in self.__dict__:
-#            self.__dict__[key] = value
-#        else:
-#            self[key] = value
-#
-#    #----------------------------------------------------------------
-#    def has_style(self, flag):
-#        return self.style & flag == flag
-#
-#    #----------------------------------------------------------------
-#    def has_exstyle(self, flag):
-#        return self.exstyle & flag == flag
-#
-#
+# GUI Application automation and testing library
+# Copyright (C) 2006-2018 Mark Mc Mahon and Contributors
+# https://github.com/pywinauto/pywinauto/graphs/contributors
+# http://pywinauto.readthedocs.io/en/latest/credits.html
+# All rights reserved.
+#
+# Redistribution and use in source and binary forms, with or without
+# modification, are permitted provided that the following conditions are met:
+#
+# * Redistributions of source code must retain the above copyright notice, this
+#   list of conditions and the following disclaimer.
+#
+# * Redistributions in binary form must reproduce the above copyright notice,
+#   this list of conditions and the following disclaimer in the documentation
+#   and/or other materials provided with the distribution.
+#
+# * Neither the name of pywinauto nor the names of its
+#   contributors may be used to endorse or promote products derived from
+#   this software without specific prior written permission.
+#
+# THIS SOFTWARE IS PROVIDED BY THE COPYRIGHT HOLDERS AND CONTRIBUTORS "AS IS"
+# AND ANY EXPRESS OR IMPLIED WARRANTIES, INCLUDING, BUT NOT LIMITED TO, THE
+# IMPLIED WARRANTIES OF MERCHANTABILITY AND FITNESS FOR A PARTICULAR PURPOSE ARE
+# DISCLAIMED. IN NO EVENT SHALL THE COPYRIGHT HOLDER OR CONTRIBUTORS BE LIABLE
+# FOR ANY DIRECT, INDIRECT, INCIDENTAL, SPECIAL, EXEMPLARY, OR CONSEQUENTIAL
+# DAMAGES (INCLUDING, BUT NOT LIMITED TO, PROCUREMENT OF SUBSTITUTE GOODS OR
+# SERVICES; LOSS OF USE, DATA, OR PROFITS; OR BUSINESS INTERRUPTION) HOWEVER
+# CAUSED AND ON ANY THEORY OF LIABILITY, WHETHER IN CONTRACT, STRICT LIABILITY,
+# OR TORT (INCLUDING NEGLIGENCE OR OTHERWISE) ARISING IN ANY WAY OUT OF THE USE
+# OF THIS SOFTWARE, EVEN IF ADVISED OF THE POSSIBILITY OF SUCH DAMAGE.
+
+"""Wrap"""
+from .windows.win32structures import RECT, LOGFONTW
+from . import deprecated
+
+
+#====================================================================
+class FuncWrapper(object):
+
+    """Little class to allow attribute access to return a callable object"""
+
+    def __init__(self, value):
+        self.value = value
+
+    def __call__(self, *args, **kwargs):
+        """Return the saved value"""
+        return self.value
+
+
+#====================================================================
+class ControlProps(dict):
+
+    """Wrap controls read from a file to resemble hwnd controls"""
+
+    def __init__(self, *args, **kwargs):
+        dict.__init__(self, *args, **kwargs)
+
+        self.ref = None
+        #self.menu_items = []
+
+    def __getattr__(self, attr):
+        # if the key is not in the dictionary but the plural is
+        if attr not in self and attr + "s" in self:
+            # return the first element of the possible list item
+            return FuncWrapper(self[attr+'s'][0])
+
+        return FuncWrapper(self[attr])
+
+    #def friendly_class_name(self):
+    #    print "sdafafasdfafasdfasdf",
+    #    try:
+    #        print "---", self['friendly_class_name']
+    #    except Exception as e:
+    #        print "fffffffffffffffffffff"
+    #        print `e`
+    #    return self['friendly_class_name']
+
+    def window_text(self):
+        return self['texts'][0]
+    # Non PEP-8 alias
+    WindowText = deprecated(window_text)
+
+    def has_style(self, style):
+        return self['style'] & style == style
+    # Non PEP-8 alias
+    HasStyle = deprecated(has_style)
+
+    def has_exstyle(self, exstyle):
+        return self['exstyle'] & exstyle == exstyle
+    # Non PEP-8 alias
+    HasExStyle = deprecated(has_exstyle, deprecated_name="HasExStyle")
+
+
+#====================================================================
+def GetMenuBlocks(ctrls):
+    allMenuBlocks = []
+    for ctrl in ctrls:
+        if 'menu_items' in ctrl.keys():
+            # we need to get all the separate menu blocks!
+            menuBlocks = MenuBlockAsControls(ctrl.menu_items())
+            allMenuBlocks.extend(menuBlocks)
+
+    return allMenuBlocks
+
+
+#====================================================================
+def MenuBlockAsControls(menuItems, parentage = None):
+
+    if parentage is None:
+        parentage = []
+    blocks = []
+
+    curBlock = []
+    for item in menuItems:
+
+        # do a bit of conversion first :-)
+        itemAsCtrl = MenuItemAsControl(item)
+
+        # update the friendly_class_name to contain the 'path' to
+        # this particular item
+        # TODO: CHECK - as itemPath is currently unused!
+        if parentage:
+            itemPath = "%s->%s" % ("->".join(parentage), item['text'])
+        else:
+            itemPath = item['text']
+
+        #append the item to the current menu block
+        curBlock.append(itemAsCtrl)
+
+        # If the item has a sub menu
+        if 'menu_items' in item.keys():
+
+            # add the current item the path
+            parentage.append(item['text'])
+
+            # Get the block for the SubMenu, and add it to the list of
+            # blocks we have found
+            blocks.extend(
+                MenuBlockAsControls(
+                    item['menu_items']['menu_items'], parentage))
+
+            # and seeing as we are dong with that sub menu remove the current
+            # item from the path
+            del(parentage[-1])
+
+    # add the current block to the list of blocks
+    blocks.append(curBlock)
+
+    return blocks
+
+
+#====================================================================
+def MenuItemAsControl(menuItem):
+    """Make a menu item look like a control for tests"""
+    itemAsCtrl = ControlProps()
+
+    itemAsCtrl["texts"] = [menuItem['text'], ]
+    itemAsCtrl["control_id"] = menuItem['id']
+    itemAsCtrl["type"] = menuItem['type']
+    itemAsCtrl["state"] = menuItem['state']
+
+    itemAsCtrl["class_name"] = "MenuItem"
+    itemAsCtrl["friendly_class_name"] = "MenuItem"
+
+    # as most of these don't matter - just set them up with default stuff
+    itemAsCtrl["rectangle"] = RECT(0, 0, 999, 999)
+    itemAsCtrl["fonts"] = [LOGFONTW(), ]
+    itemAsCtrl["client_rects"] = [RECT(0, 0, 999, 999), ]
+    itemAsCtrl["context_help_id"] = 0
+    itemAsCtrl["user_data"]  = 0
+    itemAsCtrl["style"] = 0
+    itemAsCtrl["exstyle"] = 0
+    itemAsCtrl["is_visible"] = 1
+
+    return itemAsCtrl
+
+
+#====================================================================
+def SetReferenceControls(controls, refControls):
+    """Set the reference controls for the controls passed in
+
+    This does some minor checking as following:
+     * test that there are the same number of reference controls as
+       controls - fails with an exception if there are not
+     * test if all the ID's are the same or not
+    """
+
+    # numbers of controls must be the same (though in future I could imagine
+    # relaxing this constraint)
+
+    if len(controls) != len(refControls):
+        raise RuntimeError(
+            "Numbers of controls on ref. dialog does not match Loc. dialog")
+
+    # set the controls
+    for i, ctrl in enumerate(controls):
+        ctrl.ref = refControls[i]
+
+    toRet = 1
+    allIDsSameFlag = 2
+    allClassesSameFlag = 4
+
+    # find if all the control id's match
+    if  [ctrl.control_id() for ctrl in controls] == \
+            [ctrl.control_id() for ctrl in refControls]:
+
+        toRet += allIDsSameFlag
+
+    # check if the control classes match
+    if [ctrl.class_name() for ctrl in controls] == \
+       [ctrl.class_name() for ctrl in refControls]:
+
+        toRet += allClassesSameFlag
+
+    return toRet
+
+
+
+##====================================================================
+#class ControlProps(dict):
+#    #----------------------------------------------------------------
+#    def __init__(self, props = {}):
+#        # default to having menuItems for all things
+#        self.menu_items = []
+#
+#        self.update(props)
+#        #for x in props:
+#            #self[x] = props[x]
+#
+#        if hasattr(props, "handle"):
+#            self.__dict__['handle'] = props.handle
+#        else:
+#            self.__dict__['handle'] = None
+#
+#        self.__dict__['ref'] = None
+#
+#    #----------------------------------------------------------------
+#    # handles attribute access for dictionary items and
+#    # for plurals (e.g. if self.fonts = [4, 2] then self.font = 4)
+#    def __getattr__(self, key):
+#
+#        # if the key is not in the dictionary but the plural is
+#        if key not in self and key + "s" in self:
+#
+#            # try to get the first element of the possible list item
+#            try:
+#                return self[key + "s"][0]
+#            except TypeError as e:
+#                pass
+#
+#        if key in self:
+#            return self[key]
+#
+#        return self.__dict__[key]
+#
+#    #----------------------------------------------------------------
+#    def __setattr__(self, key, value):
+#        if key in self.__dict__:
+#            self.__dict__[key] = value
+#        else:
+#            self[key] = value
+#
+#    #----------------------------------------------------------------
+#    def has_style(self, flag):
+#        return self.style & flag == flag
+#
+#    #----------------------------------------------------------------
+#    def has_exstyle(self, flag):
+#        return self.exstyle & flag == flag
+#
+#