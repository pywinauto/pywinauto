--- conflicted
+++ resolved
@@ -42,15 +42,10 @@
 from ..base_wrapper import BaseWrapper
 from ..base_wrapper import BaseMeta
 
-<<<<<<< HEAD
-from ..UIAElementInfo import UIAElementInfo, elements_from_uia_array
-from ..UIAElementInfo import _UIA_dll
-=======
 import comtypes
 from ..uia_defines import IUIA
 from .. import uia_defines as uia_defs
-from ..UIAElementInfo import UIAElementInfo
->>>>>>> 9b313cd7
+from ..UIAElementInfo import UIAElementInfo, elements_from_uia_array
 
 #region PATTERNS
 AutomationElement = IUIA().ui_automation_client.IUIAutomationElement
@@ -119,10 +114,6 @@
 
 #=========================================================================
 class UiaMeta(BaseMeta):
-<<<<<<< HEAD
-=======
-
->>>>>>> 9b313cd7
     """Metaclass for UiaWrapper objects"""
     control_type_to_cls = {}
 
@@ -137,10 +128,6 @@
     @staticmethod
     def find_wrapper(element):
         """Find the correct wrapper for this UIA element"""
-<<<<<<< HEAD
-
-=======
->>>>>>> 9b313cd7
         # Set a general wrapper by default
         wrapper_match = UIAWrapper
 
