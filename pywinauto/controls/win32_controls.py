<<<<<<< HEAD
# GUI Application automation and testing library
# Copyright (C) 2006 Mark Mc Mahon
#
# This library is free software; you can redistribute it and/or
# modify it under the terms of the GNU Lesser General Public License
# as published by the Free Software Foundation; either version 2.1
# of the License, or (at your option) any later version.
#
# This library is distributed in the hope that it will be useful,
# but WITHOUT ANY WARRANTY; without even the implied warranty of
# MERCHANTABILITY or FITNESS FOR A PARTICULAR PURPOSE.
# See the GNU Lesser General Public License for more details.
#
# You should have received a copy of the GNU Lesser General Public
# License along with this library; if not, write to the
#    Free Software Foundation, Inc.,
#    59 Temple Place,
#    Suite 330,
#    Boston, MA 02111-1307 USA

"Wraps various standard windows controls"
from __future__ import absolute_import
from __future__ import unicode_literals

__revision__ = "$Revision$"

import time

import ctypes
import win32gui
import locale

from . import HwndWrapper

from .. import six
from .. import win32functions
from .. import win32defines
from .. import win32structures
#from .. import findbestmatch
from .. import controlproperties
from ..RemoteMemoryBlock import RemoteMemoryBlock

from .. import tests
from ..timings import Timings

#====================================================================
class ButtonWrapper(HwndWrapper.HwndWrapper):
    "Wrap a windows Button control"

    friendlyclassname = "Button"
    windowclasses = [
        "Button",
        r"WindowsForms\d*\.BUTTON\..*",
        "TButton",
        "ThunderCommandButton",
        "ThunderOptionButton",
        "ThunderCheckBox"]
    can_be_label = True

    #-----------------------------------------------------------
    def __init__(self, hwnd):
        "Initialize the control"
        super(ButtonWrapper, self).__init__(hwnd)

        #self._set_if_needs_image()


    def _set_if_needs_image(self, value):
        "Does nothing see _get_if_needs_image"
        pass
    #-----------------------------------------------------------
    def _get_if_needs_image(self):
        "Set the _NeedsImageProp attribute if it is an image button"

        # optimization call Style once and work with that rather than
        # calling HasStyle a number of times
        style = self.Style()

        if self.IsVisible() and (\
            style & win32defines.BS_BITMAP == style or \
            style & win32defines.BS_ICON == style or \
            style & win32defines.BS_OWNERDRAW == style):

            #self._NeedsImageProp = True
            return True
        else:
            return False
    _NeedsImageProp = property(_get_if_needs_image, _set_if_needs_image)

    #-----------------------------------------------------------
    def FriendlyClassName(self):
        """Return the friendly class name of the button

        Windows controls with the class "Button" can look like different
        controls based on their style. They can look like the following
        controls:

          - Buttons, this method returns "Button"
          - CheckBoxes, this method returns "CheckBox"
          - RadioButtons, this method returns "RadioButton"
          - GroupBoxes, this method returns "GroupBox"

        """
        # get the least significant BIT
        style_lsb = self.Style() & 0xF

        f_class_name = 'Button'


        vb_buttons = {
            "ThunderOptionButton": "RadioButton",
            "ThunderCheckBox": "CheckBox",
            "ThunderCommandButton": "Button"
        }

        if self.Class() in vb_buttons:
            f_class_name = vb_buttons[self.Class()]

        if style_lsb == win32defines.BS_3STATE or \
            style_lsb == win32defines.BS_AUTO3STATE or \
            style_lsb == win32defines.BS_AUTOCHECKBOX or \
            style_lsb == win32defines.BS_CHECKBOX:
            f_class_name = "CheckBox"
        elif style_lsb == win32defines.BS_RADIOBUTTON or \
            style_lsb == win32defines.BS_AUTORADIOBUTTON:
            f_class_name = "RadioButton"
        elif style_lsb ==  win32defines.BS_GROUPBOX:
            f_class_name = "GroupBox"

        if self.Style() & win32defines.BS_PUSHLIKE:
            f_class_name = "Button"

        return f_class_name


    #-----------------------------------------------------------
    def GetCheckState(self):
        """Return the check state of the checkbox

        The check state is represented by an integer
        0 - unchecked
        1 - checked
        2 - indeterminate

        The following constants are defined in the win32defines module
        BST_UNCHECKED = 0
        BST_CHECKED = 1
        BST_INDETERMINATE = 2
        """
        return self.SendMessage(win32defines.BM_GETCHECK)

    #-----------------------------------------------------------
    def Check(self):
        "Check a checkbox"
        self.SendMessageTimeout(win32defines.BM_SETCHECK,
            win32defines.BST_CHECKED)

        win32functions.WaitGuiThreadIdle(self)
        time.sleep(Timings.after_buttoncheck_wait)

        # return this control so that actions can be chained.
        return self


    #-----------------------------------------------------------
    def UnCheck(self):
        "Uncheck a checkbox"
        self.SendMessageTimeout(win32defines.BM_SETCHECK,
            win32defines.BST_UNCHECKED)

        win32functions.WaitGuiThreadIdle(self)
        time.sleep(Timings.after_buttoncheck_wait)

        # return this control so that actions can be chained.
        return self

    #-----------------------------------------------------------
    def SetCheckIndeterminate(self):
        "Set the checkbox to indeterminate"
        self.SendMessageTimeout(win32defines.BM_SETCHECK,
            win32defines.BST_INDETERMINATE)

        win32functions.WaitGuiThreadIdle(self)
        time.sleep(Timings.after_buttoncheck_wait)

        # return this control so that actions can be chained.
        return self

    #-----------------------------------------------------------
    def IsDialog(self):
        "Buttons are never dialogs so return False"
        return False

    #-----------------------------------------------------------
    def Click(self, *args, **kwargs):
        "Click the Button control"
    #    import win32functions
    #    win32functions.WaitGuiThreadIdle(self)
    #    self.NotifyParent(win32defines.BN_CLICKED)
        HwndWrapper.HwndWrapper.Click(self, *args, **kwargs)
    #    win32functions.WaitGuiThreadIdle(self)
        time.sleep(Timings.after_button_click_wait)

    #-----------------------------------------------------------
    def CheckByClick(self):
        "Click the Button control"
        if self.GetCheckState() != win32defines.BST_CHECKED:
            self.ClickInput()

    #-----------------------------------------------------------
    def UncheckByClick(self):
        "Click the Button control"
        if self.GetCheckState() != win32defines.BST_UNCHECKED:
            self.ClickInput()

#====================================================================
def _get_multiple_text_items(wrapper, count_msg, item_len_msg, item_get_msg):
    "Helper function to get multiple text items from a control"

    texts = []

    # find out how many text items are in the combobox
    num_items = wrapper.SendMessage(count_msg)

    # get the text for each item in the combobox
    for i in range(0, num_items):
        text_len = wrapper.SendMessage (item_len_msg, i, 0)

        if six.PY3:
            text = ctypes.create_unicode_buffer(text_len + 1)
        else:
            text = ctypes.create_string_buffer(text_len + 1)

        wrapper.SendMessage(item_get_msg, i, ctypes.byref(text))

        if six.PY3:
            texts.append(text.value.replace('\u200e', ''))
        else:
            import locale
            texts.append(text.value.decode(locale.getpreferredencoding(), 'ignore').replace('?', ''))

    return texts


#====================================================================
class ComboBoxWrapper(HwndWrapper.HwndWrapper):
    "Wrap a windows ComboBox control"

    friendlyclassname = "ComboBox"
    windowclasses = [
        "ComboBox",
        "WindowsForms\d*\.COMBOBOX\..*",
        "TComboBox"]
    has_title = False

    #-----------------------------------------------------------
    def __init__(self, hwnd):
        "Initialize the control"
        super(ComboBoxWrapper, self).__init__(hwnd)

        self.writable_props.extend([
            "SelectedIndex",
            "DroppedRect",
            ])

    #-----------------------------------------------------------
    def DroppedRect(self):
        "Get the dropped rectangle of the combobox"
        dropped_rect = win32structures.RECT()

        self.SendMessage(
            win32defines.CB_GETDROPPEDCONTROLRECT,
            0,
            ctypes.byref(dropped_rect))

        # we need to offset the dropped rect from the control
        dropped_rect -= self.Rectangle()

        return dropped_rect

    #-----------------------------------------------------------
    def ItemCount(self):
        "Return the number of items in the combobox"
        return self.SendMessage(win32defines.CB_GETCOUNT)

    #-----------------------------------------------------------
    def SelectedIndex(self):
        "Return the selected index"
        return self.SendMessage(win32defines.CB_GETCURSEL)

    #-----------------------------------------------------------
    def SelectedText(self):
        "Return the selected text"
        return self.ItemTexts()[self.SelectedIndex()]

    #-----------------------------------------------------------
    def _get_item_index(self, ident):
        "Get the index for the item with this 'ident'"
        if isinstance(ident, six.integer_types):

            if ident >= self.ItemCount():
                raise IndexError(
                    "Combobox has %d items, you requested item %d (0 based)"%
                        (self.ItemCount(),
                        ident))

            # negative index
            if ident < 0:
                # convert it to a positive index
                ident = (self.ItemCount() + ident)

        elif isinstance(ident, six.string_types):
            # todo - implement fuzzy lookup for ComboBox items
            # todo - implement appdata lookup for combobox items
            ident = self.ItemTexts().index(ident)

        return ident

    #-----------------------------------------------------------
    def ItemData(self, item):
        "Returns the item data associated with the item if any"
        index = self._get_item_index(item)
        return self.SendMessage(win32defines.CB_GETITEMDATA, index)

    #-----------------------------------------------------------
    def ItemTexts(self):
        "Return the text of the items of the combobox"
        return _get_multiple_text_items(
            self,
            win32defines.CB_GETCOUNT,
            win32defines.CB_GETLBTEXTLEN,
            win32defines.CB_GETLBTEXT)

    #-----------------------------------------------------------
    def Texts(self):
        "Return the text of the items in the combobox"
        texts = [self.WindowText()]
        texts.extend(self.ItemTexts())
        return texts

    #-----------------------------------------------------------
    def GetProperties(self):
        "Return the properties of the control as a dictionary"
        props = HwndWrapper.HwndWrapper.GetProperties(self)

        #props['ItemData'] = []
        #for i in range(self.ItemCount()):
        #    props['ItemData'].append(self.ItemData(i))

        return props

    #-----------------------------------------------------------
    def Select(self, item):
        """Select the ComboBox item

        item can be either a 0 based index of the item to select
        or it can be the string that you want to select
        """
        self.VerifyActionable()

        index = self._get_item_index(item)

        # change the selected item
        self.SendMessageTimeout(win32defines.CB_SETCURSEL, index, timeout=0.05)

        # Notify the parent that we are finished selecting
        self.NotifyParent(win32defines.CBN_SELENDOK)

        # Notify the parent that we have changed
        self.NotifyParent(win32defines.CBN_SELCHANGE)

        # simple combo boxes don't have drop downs so they do not recieve
        # this notification
        if self.HasStyle(win32defines.CBS_DROPDOWN):
            # Notify the parent that the drop down has closed
            self.NotifyParent(win32defines.CBN_CLOSEUP)


        win32functions.WaitGuiThreadIdle(self)
        time.sleep(Timings.after_comboboxselect_wait)

        # return this control so that actions can be chained.
        return self

    #-----------------------------------------------------------
    #def Deselect(self, item):
    # Not implemented because it doesn't make sense for combo boxes.

    #TODO def EditControl(self): # return the edit control of the Combobox

    #TODO def ListControl(self): # return the list control of the combobox

    #TODO def ItemText(self, index):  # get the test of item XX?

    #TODO def EditText(self):  # or should this be self.EditControl.Text()?


#====================================================================
class ListBoxWrapper(HwndWrapper.HwndWrapper):
    "Wrap a windows ListBox control"

    friendlyclassname = "ListBox"
    windowclasses = [
        "ListBox",
        r"WindowsForms\d*\.LISTBOX\..*",
        "ThunderListBox",
        "ThunderFileListBox",
        "TListBox",]
    has_title = False

    #-----------------------------------------------------------
    def __init__(self, hwnd):
        "Initialize the control"
        super(ListBoxWrapper, self).__init__(hwnd)

        self.writable_props.extend([
            "SelectedIndices"])

    #-----------------------------------------------------------
    def IsSingleSelection(self):
        """Check whether the listbox has single selection mode."""
        num_selected = self.SendMessage(win32defines.LB_GETSELCOUNT)

        # if we got LB_ERR then it is a single selection list box
        return (num_selected == win32defines.LB_ERR)

    #-----------------------------------------------------------
    def SelectedIndices(self):
        "The currently selected indices of the listbox"
        num_selected = self.SendMessage(win32defines.LB_GETSELCOUNT)

        # if we got LB_ERR then it is a single selection list box
        if num_selected == win32defines.LB_ERR:
            items = tuple([self.SendMessage(win32defines.LB_GETCURSEL)])

        # otherwise it is a multiselection list box
        else:
            items = (ctypes.c_int * num_selected)()

            self.SendMessage(
                win32defines.LB_GETSELITEMS, num_selected, ctypes.byref(items))

            # Need to convert from Ctypes array to a python tuple
            items = tuple(items)

        return items

    #-----------------------------------------------------------
    def _get_item_index(self, ident):
        "Return the index of the item 'ident'"
        if isinstance(ident, six.integer_types):

            if ident >= self.ItemCount():
                raise IndexError(
                    "ListBox has %d items, you requested item %d (0 based)"%
                        (self.ItemCount(),
                        ident))

            # negative index
            if ident < 0:
                ident = (self.ItemCount() + ident)

        elif isinstance(ident, six.string_types):
            # todo - implement fuzzy lookup for ComboBox items
            # todo - implement appdata lookup for combobox items
            ident = self.ItemTexts().index(ident) #-1

        return ident

    #-----------------------------------------------------------
    def ItemCount(self):
        "Return the number of items in the ListBox"
        return self.SendMessage(win32defines.LB_GETCOUNT)

    #-----------------------------------------------------------
    def ItemData(self, i):
        "Return the ItemData if any associted with the item"

        index = self._get_item_index(i)

        return self.SendMessage(win32defines.LB_GETITEMDATA, index)

    #-----------------------------------------------------------
    def ItemTexts(self):
        "Return the text of the items of the listbox"
        return _get_multiple_text_items(
            self,
            win32defines.LB_GETCOUNT,
            win32defines.LB_GETTEXTLEN,
            win32defines.LB_GETTEXT)

    #-----------------------------------------------------------
    def ItemRect(self, item):
        "Return the rect of the item "
        index = self._get_item_index(item)
        rect = win32structures.RECT()
        res = self.SendMessage(win32defines.LB_GETITEMRECT, index, ctypes.byref(rect))
        if res == win32defines.LB_ERR:
            raise RuntimeError("LB_GETITEMRECT failed")
        return rect

    #-----------------------------------------------------------
    def Texts(self):
        "Return the texts of the control"
        texts = [self.WindowText()]
        texts.extend(self.ItemTexts())
        return texts

#    #-----------------------------------------------------------
#    def GetProperties(self):
#        "Return the properties as a dictionary for the control"
#        props = HwndWrapper.HwndWrapper.GetProperties(self)
#
#        props['ItemData'] = []
#        for i in range(self.ItemCount()):
#            props['ItemData'].append(self.ItemData(i))
#
#        return props

    #-----------------------------------------------------------
    def Select(self, item, select=True):
        """Select the ListBox item

        item can be either a 0 based index of the item to select
        or it can be the string that you want to select
        """

        if self.IsSingleSelection() and (isinstance(item, list) or isinstance(item, tuple)) and len(item) > 1:
            raise Exception('Cannot set multiple selection for single-selection listbox!')

        if isinstance(item, list) or isinstance(item, tuple):
            for i in item:
                if i is not None:
                    self.Select(i, select)
            return self

        self.VerifyActionable()

        # Make sure we have an index  so if passed in a
        # string then find which item it is
        index = self._get_item_index(item)

        if self.IsSingleSelection():
            # change the selected item
            self.SendMessageTimeout(win32defines.LB_SETCURSEL, index)
        else:
            if select:
                # add the item to selection
                self.SendMessageTimeout(win32defines.LB_SETSEL, win32defines.TRUE, index)
            else:
                # remove the item from selection
                self.SendMessageTimeout(win32defines.LB_SETSEL, win32defines.FALSE, index)

        # Notify the parent that we have changed
        self.NotifyParent(win32defines.LBN_SELCHANGE)

        win32functions.WaitGuiThreadIdle(self)
        time.sleep(Timings.after_listboxselect_wait)

        return self

    #-----------------------------------------------------------
    def SetItemFocus(self, item):
        "Set the ListBox focus to the item at index"

        index = self._get_item_index(item)

        # if it is a multiple selection dialog
        if self.HasStyle(win32defines.LBS_EXTENDEDSEL) or \
            self.HasStyle(win32defines.LBS_MULTIPLESEL):
            self.SendMessageTimeout(win32defines.LB_SETCARETINDEX, index)
        else:
            self.SendMessageTimeout(win32defines.LB_SETCURSEL, index)

        win32functions.WaitGuiThreadIdle(self)
        time.sleep(Timings.after_listboxfocuschange_wait)

        # return this control so that actions can be chained.
        return self


    #-----------------------------------------------------------
    def GetItemFocus(self):
        "Retrun the index of current selection in a ListBox"

        # if it is a multiple selection dialog
        if self.HasStyle(win32defines.LBS_EXTENDEDSEL) or \
            self.HasStyle(win32defines.LBS_MULTIPLESEL):
            return self.SendMessage(win32defines.LB_GETCARETINDEX)
        else:
            return self.SendMessage(win32defines.LB_GETCURSEL)


#====================================================================
class EditWrapper(HwndWrapper.HwndWrapper):
    "Wrap a windows Edit control"

    friendlyclassname = "Edit"
    windowclasses = [
        "Edit",
        "TEdit",
        "TMemo",
        r"WindowsForms\d*\.EDIT\..*",
        "ThunderTextBox",
        "ThunderRT6TextBox",
        ]
    has_title = False

    #-----------------------------------------------------------
    def __init__(self, hwnd):
        "Initialize the control"
        super(EditWrapper, self).__init__(hwnd)

        self.writable_props.extend([
            'SelectionIndices'])

    #-----------------------------------------------------------
    def LineCount(self):
        "Return how many lines there are in the Edit"
        return  self.SendMessage(win32defines.EM_GETLINECOUNT)

    #-----------------------------------------------------------
    def LineLength(self, line_index):
        "Return how many characters there are in the line"

        # need to first get a character index of that line
        char_index = self.SendMessage(win32defines.EM_LINEINDEX, line_index)

        # now get the length of text on that line
        return self.SendMessage (
            win32defines.EM_LINELENGTH, char_index, 0)


    #-----------------------------------------------------------
    def GetLine(self, line_index):
        "Return the line specified"

        text_len = self.LineLength(line_index)
        # create a buffer and set the length at the start of the buffer
        text = ctypes.create_unicode_buffer(text_len+3)
        text[0] = six.unichr(text_len)

        # retrieve the line itself
        win32functions.SendMessage(self, win32defines.EM_GETLINE, line_index, ctypes.byref(text))

        return text.value

    #-----------------------------------------------------------
    def Texts(self):
        "Get the text of the edit control"

        texts = [self.WindowText(), ]

        for i in range(self.LineCount()):
            texts.append(self.GetLine(i))

        return texts

    #-----------------------------------------------------------
    def TextBlock(self):
        "Get the text of the edit control"

        length = self.SendMessage(win32defines.WM_GETTEXTLENGTH)

        text = ctypes.create_unicode_buffer(length + 1)

        win32functions.SendMessage(self, win32defines.WM_GETTEXT, length + 1, ctypes.byref(text))

        return text.value

    #-----------------------------------------------------------
    def SelectionIndices(self):
        "The start and end indices of the current selection"
        start = ctypes.c_int()
        end = ctypes.c_int()
        self.SendMessage(
            win32defines.EM_GETSEL, ctypes.byref(start), ctypes.byref(end))

        return (start.value, end.value)

    #-----------------------------------------------------------
    def SetWindowText(self, text, append = False):
        """Override SetWindowText for edit controls because it should not be
        used for Edit controls.

        Edit Controls should either use SetEditText() or TypeKeys() to modify
        the contents of the edit control."""
        HwndWrapper.HwndWrapper.SetWindowText(self, text, append)
        raise UserWarning(
            "SetWindowText() should probably not be called for Edit Controls")

    #-----------------------------------------------------------
    def SetEditText(self, text, pos_start = None, pos_end = None):
        "Set the text of the edit control"
        self.VerifyActionable()

        # allow one or both of pos_start and pos_end to be None
        if pos_start is not None or pos_end is not None:

            # if only one has been specified - then set the other
            # to the current selection start or end
            start, end = self.SelectionIndices()
            if pos_start is None:
                pos_start = start
            if pos_end is None:
                pos_end = end

            # set the selection if either start or end has
            # been specified
            self.Select(pos_start, pos_end)
        else:
            self.Select()

        # replace the selection with
        #buffer = ctypes.c_wchar_p(six.text_type(text))
        
        if isinstance(text, six.text_type):
            if six.PY3:
                buffer = ctypes.create_unicode_buffer(text, size=len(text) + 1)
            else:
                buffer = ctypes.create_string_buffer(text.encode(locale.getpreferredencoding(), 'ignore'), size=len(text) + 1)
        else:
            if six.PY3:
                buffer = ctypes.create_unicode_buffer(text.decode(locale.getpreferredencoding()), size=len(text) + 1)
            else:
                buffer = ctypes.create_string_buffer(text, size=len(text) + 1)
        #buffer = ctypes.create_unicode_buffer(text, size=len(text) + 1)
        '''
        remote_mem = RemoteMemoryBlock(self)
        _setTextExStruct = win32structures.SETTEXTEX()
        _setTextExStruct.flags = win32defines.ST_SELECTION #| win32defines.ST_UNICODE
        _setTextExStruct.codepage = win32defines.CP_WINUNICODE
        
        remote_mem.Write(_setTextExStruct)
        
        self.SendMessage(win32defines.EM_SETTEXTEX, remote_mem, ctypes.byref(buffer))
        '''
        self.SendMessage(win32defines.EM_REPLACESEL, True, ctypes.byref(buffer))

        #win32functions.WaitGuiThreadIdle(self)
        #time.sleep(Timings.after_editsetedittext_wait)

        if isinstance(text, six.text_type):
            if six.PY3:
                self.actions.log('Set text to the edit box: ' + text)
            else:
                self.actions.log('Set text to the edit box: ' + text.encode(locale.getpreferredencoding(), 'ignore'))
        elif isinstance(text, six.binary_type):
            self.actions.log(b'Set text to the edit box: ' + text)

        # return this control so that actions can be chained.
        return self

    # set SetText as an alias to SetEditText
    SetText = SetEditText

    #-----------------------------------------------------------
    def Select(self, start = 0, end = None):
        "Set the edit selection of the edit control"
        self.VerifyActionable()

        # if we have been asked to select a string
        if isinstance(start, six.text_type):
            string_to_select = start
            #
            start = self.TextBlock().index(string_to_select)

            if end is None:
                end = start + len(string_to_select)
        elif isinstance(start, six.binary_type):
            string_to_select = start
            #
            start = self.TextBlock().index(string_to_select.decode('utf-8'))

            if end is None:
                end = start + len(string_to_select)

        if end is None:
            end = -1

        self.SendMessage(win32defines.EM_SETSEL, start, end)

        # give the control a chance to catch up before continuing
        win32functions.WaitGuiThreadIdle(self)

        time.sleep(Timings.after_editselect_wait)

        # return this control so that actions can be chained.
        return self


#====================================================================
class StaticWrapper(HwndWrapper.HwndWrapper):
    "Wrap a windows Static control"

    friendlyclassname = "Static"
    windowclasses = [
        "Static",
        r"WindowsForms\d*\.STATIC\..*",
        "TPanel"]
    can_be_label = True

    def __init__(self, hwnd):
        "Initialize the control"
        super(StaticWrapper, self).__init__(hwnd)

        # if the control is visible - and it shows an image
        if self.IsVisible() and (
            self.HasStyle(win32defines.SS_ICON) or \
            self.HasStyle(win32defines.SS_BITMAP) or \
            self.HasStyle(win32defines.SS_CENTERIMAGE) or \
            self.HasStyle(win32defines.SS_OWNERDRAW)):

            self._NeedsImageProp = True


#====================================================================
# the main reason for this is just to make sure that
# a Dialog is a known class - and we don't need to take
# an image of it (as an unknown control class)
class DialogWrapper(HwndWrapper.HwndWrapper):
    "Wrap a dialog"

    friendlyclassname = "Dialog"
    #windowclasses = ["#32770", ]
    can_be_label = True

    #-----------------------------------------------------------
    def __init__(self, hwnd):
        """Initialize the DialogWrapper

        The only extra functionality here is to modify self.friendlyclassname
        to make it "Dialog" if the class is "#32770" otherwise to leave it
        the same as the window class.
        """
        HwndWrapper.HwndWrapper.__init__(self, hwnd)

        if self.Class() == "#32770":
            self.friendlyclassname = "Dialog"
        else:
            self.friendlyclassname = self.Class()

    #-----------------------------------------------------------
    def RunTests(self, tests_to_run = None, ref_controls = None):
        "Run the tests on dialog"

        # get all the controls
        controls = [self] + self.Children()
        
        # add the reference controls
        if ref_controls is not None:
            matched_flags = controlproperties.SetReferenceControls(
                controls, ref_controls)
            
            # todo: allow some checking of how well the controls matched
            # matched_flags says how well they matched
            # 1 = same number of controls
            # 2 = ID's matched
            # 4 = control classes matched
            # i.e. 1 + 2 + 4 = perfect match
        
        return tests.run_tests(controls, tests_to_run)

    #-----------------------------------------------------------
    def WriteToXML(self, filename):
        "Write the dialog an XML file (requires elementtree)"
        
        controls = [self] + self.Children()
        props = [ctrl.GetProperties() for ctrl in controls]

        from .. import XMLHelpers
        XMLHelpers.WriteDialogToFile(filename, props)

    #-----------------------------------------------------------
    def ClientAreaRect(self):
        """Return the client area rectangle

        From MSDN
        The client area of a control is the bounds of the control, minus the
        nonclient elements such as scroll bars, borders, title bars, and 
        menus."""
        rect = win32structures.RECT(self.Rectangle())
        self.SendMessage(win32defines.WM_NCCALCSIZE, 0, ctypes.byref(rect))
        return rect

#    #-----------------------------------------------------------
#    def ReadControlsFromXML(self, filename):
#        from pywinauto import XMLHelpers
#        [controlproperties.ControlProps(ctrl) for
#            ctrl in XMLHelpers.ReadPropertiesFromFile(handle)]  


#    #-----------------------------------------------------------
#    def AddReference(self, reference):
#
#        if len(self.Children() != len(reference)):
#            raise "different number of reference controls"
#
#        for i, ctrl in enumerate(reference):
#        # loop over each of the controls
#        # and set the reference
#            if isinstance(ctrl, dict):
#                ctrl = CtrlProps(ctrl)
#
#            self.
#            if ctrl.Class() != self.Children()[i+1].Class():
#                print "different classes"



#====================================================================
# the main reason for this is just to make sure that
# a Dialog is a known class - and we don't need to take
# an image of it (as an unknown control class)
class PopupMenuWrapper(HwndWrapper.HwndWrapper):
    "Wrap a Popup Menu"

    friendlyclassname = "PopupMenu"
    windowclasses = ["#32768", ]
    has_title = False

    #-----------------------------------------------------------
    def IsDialog(self):
        "Return whether it is a dialog"
        return True

    #-----------------------------------------------------------
    def _menu_handle(self):
        '''Get the menu handle for the popup menu'''
        hMenu = win32gui.SendMessage(self.handle, win32defines.MN_GETHMENU)

        if not hMenu:
            raise ctypes.WinError()

        return (hMenu, False) # (hMenu, is_main_menu)

=======
# GUI Application automation and testing library
# Copyright (C) 2006 Mark Mc Mahon
#
# This library is free software; you can redistribute it and/or
# modify it under the terms of the GNU Lesser General Public License
# as published by the Free Software Foundation; either version 2.1
# of the License, or (at your option) any later version.
#
# This library is distributed in the hope that it will be useful,
# but WITHOUT ANY WARRANTY; without even the implied warranty of
# MERCHANTABILITY or FITNESS FOR A PARTICULAR PURPOSE.
# See the GNU Lesser General Public License for more details.
#
# You should have received a copy of the GNU Lesser General Public
# License along with this library; if not, write to the
#    Free Software Foundation, Inc.,
#    59 Temple Place,
#    Suite 330,
#    Boston, MA 02111-1307 USA

"Wraps various standard windows controls"
from __future__ import absolute_import
from __future__ import unicode_literals

__revision__ = "$Revision$"

import time

import ctypes
import win32gui
import locale

from . import HwndWrapper

from .. import six
from .. import win32functions
from .. import win32defines
from .. import win32structures
#from .. import findbestmatch
from .. import controlproperties
from ..RemoteMemoryBlock import RemoteMemoryBlock

from .. import tests
from ..timings import Timings

from .. import UIAElementInfo

#====================================================================
class ButtonWrapper(HwndWrapper.HwndWrapper):
    "Wrap a windows Button control"

    friendlyclassname = "Button"
    windowclasses = [
        "Button",
        r"WindowsForms\d*\.BUTTON\..*",
        "TButton",
        "ThunderCommandButton",
        "ThunderOptionButton",
        "ThunderCheckBox"]
    controltypes = [
        UIA_ButtonControlTypeId,
        UIA_CheckBoxControlTypeId,
        UIA_RadioButtonControlTypeId]
    can_be_label = True

    #-----------------------------------------------------------
    def __init__(self, hwnd):
        "Initialize the control"
        super(ButtonWrapper, self).__init__(hwnd)

        #self._set_if_needs_image()


    def _set_if_needs_image(self, value):
        "Does nothing see _get_if_needs_image"
        pass
    #-----------------------------------------------------------
    def _get_if_needs_image(self):
        "Set the _NeedsImageProp attribute if it is an image button"

        # optimization call Style once and work with that rather than
        # calling HasStyle a number of times
        style = self.Style()

        if self.IsVisible() and (\
            style & win32defines.BS_BITMAP == style or \
            style & win32defines.BS_ICON == style or \
            style & win32defines.BS_OWNERDRAW == style):

            #self._NeedsImageProp = True
            return True
        else:
            return False
    _NeedsImageProp = property(_get_if_needs_image, _set_if_needs_image)

    #-----------------------------------------------------------
    def FriendlyClassName(self):
        """Return the friendly class name of the button

        Windows controls with the class "Button" can look like different
        controls based on their style. They can look like the following
        controls:

          - Buttons, this method returns "Button"
          - CheckBoxes, this method returns "CheckBox"
          - RadioButtons, this method returns "RadioButton"
          - GroupBoxes, this method returns "GroupBox"

        """
        # get the least significant BIT
        style_lsb = self.Style() & 0xF

        f_class_name = 'Button'


        vb_buttons = {
            "ThunderOptionButton": "RadioButton",
            "ThunderCheckBox": "CheckBox",
            "ThunderCommandButton": "Button"
        }

        if self.Class() in vb_buttons:
            f_class_name = vb_buttons[self.Class()]

        if style_lsb == win32defines.BS_3STATE or \
            style_lsb == win32defines.BS_AUTO3STATE or \
            style_lsb == win32defines.BS_AUTOCHECKBOX or \
            style_lsb == win32defines.BS_CHECKBOX:
            f_class_name = "CheckBox"
        elif style_lsb == win32defines.BS_RADIOBUTTON or \
            style_lsb == win32defines.BS_AUTORADIOBUTTON:
            f_class_name = "RadioButton"
        elif style_lsb ==  win32defines.BS_GROUPBOX:
            f_class_name = "GroupBox"

        if self.Style() & win32defines.BS_PUSHLIKE:
            f_class_name = "Button"

        return f_class_name


    #-----------------------------------------------------------
    def GetCheckState(self):
        """Return the check state of the checkbox

        The check state is represented by an integer
        0 - unchecked
        1 - checked
        2 - indeterminate

        The following constants are defined in the win32defines module
        BST_UNCHECKED = 0
        BST_CHECKED = 1
        BST_INDETERMINATE = 2
        """
        return self.SendMessage(win32defines.BM_GETCHECK)

    #-----------------------------------------------------------
    def Check(self):
        "Check a checkbox"
        self.SendMessageTimeout(win32defines.BM_SETCHECK,
            win32defines.BST_CHECKED)

        win32functions.WaitGuiThreadIdle(self)
        time.sleep(Timings.after_buttoncheck_wait)

        # return this control so that actions can be chained.
        return self


    #-----------------------------------------------------------
    def UnCheck(self):
        "Uncheck a checkbox"
        self.SendMessageTimeout(win32defines.BM_SETCHECK,
            win32defines.BST_UNCHECKED)

        win32functions.WaitGuiThreadIdle(self)
        time.sleep(Timings.after_buttoncheck_wait)

        # return this control so that actions can be chained.
        return self

    #-----------------------------------------------------------
    def SetCheckIndeterminate(self):
        "Set the checkbox to indeterminate"
        self.SendMessageTimeout(win32defines.BM_SETCHECK,
            win32defines.BST_INDETERMINATE)

        win32functions.WaitGuiThreadIdle(self)
        time.sleep(Timings.after_buttoncheck_wait)

        # return this control so that actions can be chained.
        return self

    #-----------------------------------------------------------
    def IsDialog(self):
        "Buttons are never dialogs so return False"
        return False

    #-----------------------------------------------------------
    def Click(self, *args, **kwargs):
        "Click the Button control"
    #    import win32functions
    #    win32functions.WaitGuiThreadIdle(self)
    #    self.NotifyParent(win32defines.BN_CLICKED)
        HwndWrapper.HwndWrapper.Click(self, *args, **kwargs)
    #    win32functions.WaitGuiThreadIdle(self)
        time.sleep(Timings.after_button_click_wait)

    #-----------------------------------------------------------
    def CheckByClick(self):
        "Click the Button control"
        if self.GetCheckState() != win32defines.BST_CHECKED:
            self.ClickInput()

    #-----------------------------------------------------------
    def UncheckByClick(self):
        "Click the Button control"
        if self.GetCheckState() != win32defines.BST_UNCHECKED:
            self.ClickInput()

#====================================================================
def _get_multiple_text_items(wrapper, count_msg, item_len_msg, item_get_msg):
    "Helper function to get multiple text items from a control"

    texts = []

    # find out how many text items are in the combobox
    num_items = wrapper.SendMessage(count_msg)

    # get the text for each item in the combobox
    for i in range(0, num_items):
        text_len = wrapper.SendMessage (item_len_msg, i, 0)

        if six.PY3:
            text = ctypes.create_unicode_buffer(text_len + 1)
        else:
            text = ctypes.create_string_buffer(text_len + 1)

        wrapper.SendMessage(item_get_msg, i, ctypes.byref(text))

        if six.PY3:
            texts.append(text.value.replace('\u200e', ''))
        else:
            import locale
            texts.append(text.value.decode(locale.getpreferredencoding(), 'ignore').replace('?', ''))

    return texts


#====================================================================
class ComboBoxWrapper(HwndWrapper.HwndWrapper):
    "Wrap a windows ComboBox control"

    friendlyclassname = "ComboBox"
    windowclasses = [
        "ComboBox",
        "WindowsForms\d*\.COMBOBOX\..*",
        "TComboBox"]
    controltypes = [
        UIA_ComboBoxControlTypeId]
    has_title = False

    #-----------------------------------------------------------
    def __init__(self, hwnd):
        "Initialize the control"
        super(ComboBoxWrapper, self).__init__(hwnd)

        self.writable_props.extend([
            "SelectedIndex",
            "DroppedRect",
            ])

    #-----------------------------------------------------------
    def DroppedRect(self):
        "Get the dropped rectangle of the combobox"
        dropped_rect = win32structures.RECT()

        self.SendMessage(
            win32defines.CB_GETDROPPEDCONTROLRECT,
            0,
            ctypes.byref(dropped_rect))

        # we need to offset the dropped rect from the control
        dropped_rect -= self.Rectangle()

        return dropped_rect

    #-----------------------------------------------------------
    def ItemCount(self):
        "Return the number of items in the combobox"
        return self.SendMessage(win32defines.CB_GETCOUNT)

    #-----------------------------------------------------------
    def SelectedIndex(self):
        "Return the selected index"
        return self.SendMessage(win32defines.CB_GETCURSEL)

    #-----------------------------------------------------------
    def SelectedText(self):
        "Return the selected text"
        return self.ItemTexts()[self.SelectedIndex()]

    #-----------------------------------------------------------
    def _get_item_index(self, ident):
        "Get the index for the item with this 'ident'"
        if isinstance(ident, six.integer_types):

            if ident >= self.ItemCount():
                raise IndexError(
                    "Combobox has %d items, you requested item %d (0 based)"%
                        (self.ItemCount(),
                        ident))

            # negative index
            if ident < 0:
                # convert it to a positive index
                ident = (self.ItemCount() + ident)

        elif isinstance(ident, six.string_types):
            # todo - implement fuzzy lookup for ComboBox items
            # todo - implement appdata lookup for combobox items
            ident = self.ItemTexts().index(ident)

        return ident

    #-----------------------------------------------------------
    def ItemData(self, item):
        "Returns the item data associated with the item if any"
        index = self._get_item_index(item)
        return self.SendMessage(win32defines.CB_GETITEMDATA, index)

    #-----------------------------------------------------------
    def ItemTexts(self):
        "Return the text of the items of the combobox"
        return _get_multiple_text_items(
            self,
            win32defines.CB_GETCOUNT,
            win32defines.CB_GETLBTEXTLEN,
            win32defines.CB_GETLBTEXT)

    #-----------------------------------------------------------
    def Texts(self):
        "Return the text of the items in the combobox"
        texts = [self.WindowText()]
        texts.extend(self.ItemTexts())
        return texts

    #-----------------------------------------------------------
    def GetProperties(self):
        "Return the properties of the control as a dictionary"
        props = HwndWrapper.HwndWrapper.GetProperties(self)

        #props['ItemData'] = []
        #for i in range(self.ItemCount()):
        #    props['ItemData'].append(self.ItemData(i))

        return props

    #-----------------------------------------------------------
    def Select(self, item):
        """Select the ComboBox item

        item can be either a 0 based index of the item to select
        or it can be the string that you want to select
        """
        self.VerifyActionable()

        index = self._get_item_index(item)

        # change the selected item
        self.SendMessageTimeout(win32defines.CB_SETCURSEL, index, timeout=0.05)

        # Notify the parent that we are finished selecting
        self.NotifyParent(win32defines.CBN_SELENDOK)

        # Notify the parent that we have changed
        self.NotifyParent(win32defines.CBN_SELCHANGE)

        # simple combo boxes don't have drop downs so they do not recieve
        # this notification
        if self.HasStyle(win32defines.CBS_DROPDOWN):
            # Notify the parent that the drop down has closed
            self.NotifyParent(win32defines.CBN_CLOSEUP)


        win32functions.WaitGuiThreadIdle(self)
        time.sleep(Timings.after_comboboxselect_wait)

        # return this control so that actions can be chained.
        return self

    #-----------------------------------------------------------
    #def Deselect(self, item):
    # Not implemented because it doesn't make sense for combo boxes.

    #TODO def EditControl(self): # return the edit control of the Combobox

    #TODO def ListControl(self): # return the list control of the combobox

    #TODO def ItemText(self, index):  # get the test of item XX?

    #TODO def EditText(self):  # or should this be self.EditControl.Text()?


#====================================================================
class ListBoxWrapper(HwndWrapper.HwndWrapper):
    "Wrap a windows ListBox control"

    friendlyclassname = "ListBox"
    windowclasses = [
        "ListBox",
        r"WindowsForms\d*\.LISTBOX\..*",
        "ThunderListBox",
        "ThunderFileListBox",
        "TListBox",]
    controltypes = [
        UIA_ListControlTypeId]
    has_title = False

    #-----------------------------------------------------------
    def __init__(self, hwnd):
        "Initialize the control"
        super(ListBoxWrapper, self).__init__(hwnd)

        self.writable_props.extend([
            "SelectedIndices"])

    #-----------------------------------------------------------
    def IsSingleSelection(self):
        """Check whether the listbox has single selection mode."""
        num_selected = self.SendMessage(win32defines.LB_GETSELCOUNT)

        # if we got LB_ERR then it is a single selection list box
        return (num_selected == win32defines.LB_ERR)

    #-----------------------------------------------------------
    def SelectedIndices(self):
        "The currently selected indices of the listbox"
        num_selected = self.SendMessage(win32defines.LB_GETSELCOUNT)

        # if we got LB_ERR then it is a single selection list box
        if num_selected == win32defines.LB_ERR:
            items = tuple([self.SendMessage(win32defines.LB_GETCURSEL)])

        # otherwise it is a multiselection list box
        else:
            items = (ctypes.c_int * num_selected)()

            self.SendMessage(
                win32defines.LB_GETSELITEMS, num_selected, ctypes.byref(items))

            # Need to convert from Ctypes array to a python tuple
            items = tuple(items)

        return items

    #-----------------------------------------------------------
    def _get_item_index(self, ident):
        "Return the index of the item 'ident'"
        if isinstance(ident, six.integer_types):

            if ident >= self.ItemCount():
                raise IndexError(
                    "ListBox has %d items, you requested item %d (0 based)"%
                        (self.ItemCount(),
                        ident))

            # negative index
            if ident < 0:
                ident = (self.ItemCount() + ident)

        elif isinstance(ident, six.string_types):
            # todo - implement fuzzy lookup for ComboBox items
            # todo - implement appdata lookup for combobox items
            ident = self.ItemTexts().index(ident) #-1

        return ident

    #-----------------------------------------------------------
    def ItemCount(self):
        "Return the number of items in the ListBox"
        return self.SendMessage(win32defines.LB_GETCOUNT)

    #-----------------------------------------------------------
    def ItemData(self, i):
        "Return the ItemData if any associted with the item"

        index = self._get_item_index(i)

        return self.SendMessage(win32defines.LB_GETITEMDATA, index)

    #-----------------------------------------------------------
    def ItemTexts(self):
        "Return the text of the items of the listbox"
        return _get_multiple_text_items(
            self,
            win32defines.LB_GETCOUNT,
            win32defines.LB_GETTEXTLEN,
            win32defines.LB_GETTEXT)

    #-----------------------------------------------------------
    def ItemRect(self, item):
        "Return the rect of the item "
        index = self._get_item_index(item)
        rect = win32structures.RECT()
        res = self.SendMessage(win32defines.LB_GETITEMRECT, index, ctypes.byref(rect))
        if res == win32defines.LB_ERR:
            raise RuntimeError("LB_GETITEMRECT failed")
        return rect

    #-----------------------------------------------------------
    def Texts(self):
        "Return the texts of the control"
        texts = [self.WindowText()]
        texts.extend(self.ItemTexts())
        return texts

#    #-----------------------------------------------------------
#    def GetProperties(self):
#        "Return the properties as a dictionary for the control"
#        props = HwndWrapper.HwndWrapper.GetProperties(self)
#
#        props['ItemData'] = []
#        for i in range(self.ItemCount()):
#            props['ItemData'].append(self.ItemData(i))
#
#        return props

    #-----------------------------------------------------------
    def Select(self, item, select=True):
        """Select the ListBox item

        item can be either a 0 based index of the item to select
        or it can be the string that you want to select
        """

        if self.IsSingleSelection() and (isinstance(item, list) or isinstance(item, tuple)) and len(item) > 1:
            raise Exception('Cannot set multiple selection for single-selection listbox!')

        if isinstance(item, list) or isinstance(item, tuple):
            for i in item:
                if i is not None:
                    self.Select(i, select)
            return self

        self.VerifyActionable()

        # Make sure we have an index  so if passed in a
        # string then find which item it is
        index = self._get_item_index(item)

        if self.IsSingleSelection():
            # change the selected item
            self.SendMessageTimeout(win32defines.LB_SETCURSEL, index)
        else:
            if select:
                # add the item to selection
                self.SendMessageTimeout(win32defines.LB_SETSEL, win32defines.TRUE, index)
            else:
                # remove the item from selection
                self.SendMessageTimeout(win32defines.LB_SETSEL, win32defines.FALSE, index)

        # Notify the parent that we have changed
        self.NotifyParent(win32defines.LBN_SELCHANGE)

        win32functions.WaitGuiThreadIdle(self)
        time.sleep(Timings.after_listboxselect_wait)

        return self

    #-----------------------------------------------------------
    def SetItemFocus(self, item):
        "Set the ListBox focus to the item at index"

        index = self._get_item_index(item)

        # if it is a multiple selection dialog
        if self.HasStyle(win32defines.LBS_EXTENDEDSEL) or \
            self.HasStyle(win32defines.LBS_MULTIPLESEL):
            self.SendMessageTimeout(win32defines.LB_SETCARETINDEX, index)
        else:
            self.SendMessageTimeout(win32defines.LB_SETCURSEL, index)

        win32functions.WaitGuiThreadIdle(self)
        time.sleep(Timings.after_listboxfocuschange_wait)

        # return this control so that actions can be chained.
        return self


    #-----------------------------------------------------------
    def GetItemFocus(self):
        "Retrun the index of current selection in a ListBox"

        # if it is a multiple selection dialog
        if self.HasStyle(win32defines.LBS_EXTENDEDSEL) or \
            self.HasStyle(win32defines.LBS_MULTIPLESEL):
            return self.SendMessage(win32defines.LB_GETCARETINDEX)
        else:
            return self.SendMessage(win32defines.LB_GETCURSEL)


#====================================================================
class EditWrapper(HwndWrapper.HwndWrapper):
    "Wrap a windows Edit control"

    friendlyclassname = "Edit"
    windowclasses = [
        "Edit",
        "TEdit",
        "TMemo",
        r"WindowsForms\d*\.EDIT\..*",
        "ThunderTextBox",
        "ThunderRT6TextBox",
        ]
    controltypes = [
        UIA_EditControlTypeId]
    has_title = False

    #-----------------------------------------------------------
    def __init__(self, hwnd):
        "Initialize the control"
        super(EditWrapper, self).__init__(hwnd)

        self.writable_props.extend([
            'SelectionIndices'])

    #-----------------------------------------------------------
    def LineCount(self):
        "Return how many lines there are in the Edit"
        return  self.SendMessage(win32defines.EM_GETLINECOUNT)

    #-----------------------------------------------------------
    def LineLength(self, line_index):
        "Return how many characters there are in the line"

        # need to first get a character index of that line
        char_index = self.SendMessage(win32defines.EM_LINEINDEX, line_index)

        # now get the length of text on that line
        return self.SendMessage (
            win32defines.EM_LINELENGTH, char_index, 0)


    #-----------------------------------------------------------
    def GetLine(self, line_index):
        "Return the line specified"

        text_len = self.LineLength(line_index)
        # create a buffer and set the length at the start of the buffer
        text = ctypes.create_unicode_buffer(text_len+3)
        text[0] = six.unichr(text_len)

        # retrieve the line itself
        win32functions.SendMessage(self, win32defines.EM_GETLINE, line_index, ctypes.byref(text))

        return text.value

    #-----------------------------------------------------------
    def Texts(self):
        "Get the text of the edit control"

        texts = [self.WindowText(), ]

        for i in range(self.LineCount()):
            texts.append(self.GetLine(i))

        return texts

    #-----------------------------------------------------------
    def TextBlock(self):
        "Get the text of the edit control"

        length = self.SendMessage(win32defines.WM_GETTEXTLENGTH)

        text = ctypes.create_unicode_buffer(length + 1)

        win32functions.SendMessage(self, win32defines.WM_GETTEXT, length + 1, ctypes.byref(text))

        return text.value

    #-----------------------------------------------------------
    def SelectionIndices(self):
        "The start and end indices of the current selection"
        start = ctypes.c_int()
        end = ctypes.c_int()
        self.SendMessage(
            win32defines.EM_GETSEL, ctypes.byref(start), ctypes.byref(end))

        return (start.value, end.value)

    #-----------------------------------------------------------
    def SetWindowText(self, text, append = False):
        """Override SetWindowText for edit controls because it should not be
        used for Edit controls.

        Edit Controls should either use SetEditText() or TypeKeys() to modify
        the contents of the edit control."""
        HwndWrapper.HwndWrapper.SetWindowText(self, text, append)
        raise UserWarning(
            "SetWindowText() should probably not be called for Edit Controls")

    #-----------------------------------------------------------
    def SetEditText(self, text, pos_start = None, pos_end = None):
        "Set the text of the edit control"
        self.VerifyActionable()

        # allow one or both of pos_start and pos_end to be None
        if pos_start is not None or pos_end is not None:

            # if only one has been specified - then set the other
            # to the current selection start or end
            start, end = self.SelectionIndices()
            if pos_start is None:
                pos_start = start
            if pos_end is None:
                pos_end = end

            # set the selection if either start or end has
            # been specified
            self.Select(pos_start, pos_end)
        else:
            self.Select()

        # replace the selection with
        #buffer = ctypes.c_wchar_p(six.text_type(text))
        
        if isinstance(text, six.text_type):
            if six.PY3:
                buffer = ctypes.create_unicode_buffer(text, size=len(text) + 1)
            else:
                buffer = ctypes.create_string_buffer(text.encode(locale.getpreferredencoding(), 'ignore'), size=len(text) + 1)
        else:
            if six.PY3:
                buffer = ctypes.create_unicode_buffer(text.decode(locale.getpreferredencoding()), size=len(text) + 1)
            else:
                buffer = ctypes.create_string_buffer(text, size=len(text) + 1)
        #buffer = ctypes.create_unicode_buffer(text, size=len(text) + 1)
        '''
        remote_mem = RemoteMemoryBlock(self)
        _setTextExStruct = win32structures.SETTEXTEX()
        _setTextExStruct.flags = win32defines.ST_SELECTION #| win32defines.ST_UNICODE
        _setTextExStruct.codepage = win32defines.CP_WINUNICODE
        
        remote_mem.Write(_setTextExStruct)
        
        self.SendMessage(win32defines.EM_SETTEXTEX, remote_mem, ctypes.byref(buffer))
        '''
        self.SendMessage(win32defines.EM_REPLACESEL, True, ctypes.byref(buffer))

        #win32functions.WaitGuiThreadIdle(self)
        #time.sleep(Timings.after_editsetedittext_wait)

        if isinstance(text, six.text_type):
            if six.PY3:
                self.actions.log('Set text to the edit box: ' + text)
            else:
                self.actions.log('Set text to the edit box: ' + text.encode(locale.getpreferredencoding(), 'ignore'))
        elif isinstance(text, six.binary_type):
            self.actions.log(b'Set text to the edit box: ' + text)

        # return this control so that actions can be chained.
        return self

    # set SetText as an alias to SetEditText
    SetText = SetEditText

    #-----------------------------------------------------------
    def Select(self, start = 0, end = None):
        "Set the edit selection of the edit control"
        self.VerifyActionable()

        # if we have been asked to select a string
        if isinstance(start, six.text_type):
            string_to_select = start
            #
            start = self.TextBlock().index(string_to_select)

            if end is None:
                end = start + len(string_to_select)
        elif isinstance(start, six.binary_type):
            string_to_select = start
            #
            start = self.TextBlock().index(string_to_select.decode('utf-8'))

            if end is None:
                end = start + len(string_to_select)

        if end is None:
            end = -1

        self.SendMessage(win32defines.EM_SETSEL, start, end)

        # give the control a chance to catch up before continuing
        win32functions.WaitGuiThreadIdle(self)

        time.sleep(Timings.after_editselect_wait)

        # return this control so that actions can be chained.
        return self


#====================================================================
class StaticWrapper(HwndWrapper.HwndWrapper):
    "Wrap a windows Static control"

    friendlyclassname = "Static"
    windowclasses = [
        "Static",
        r"WindowsForms\d*\.STATIC\..*",
        "TPanel"]
    controltypes = [
        UIA_ImageControlTypeId,
        UIA_TextControlTypeId]
    can_be_label = True

    def __init__(self, hwnd):
        "Initialize the control"
        super(StaticWrapper, self).__init__(hwnd)

        # if the control is visible - and it shows an image
        if self.IsVisible() and (
            self.HasStyle(win32defines.SS_ICON) or \
            self.HasStyle(win32defines.SS_BITMAP) or \
            self.HasStyle(win32defines.SS_CENTERIMAGE) or \
            self.HasStyle(win32defines.SS_OWNERDRAW)):

            self._NeedsImageProp = True


#====================================================================
# the main reason for this is just to make sure that
# a Dialog is a known class - and we don't need to take
# an image of it (as an unknown control class)
class DialogWrapper(HwndWrapper.HwndWrapper):
    "Wrap a dialog"

    friendlyclassname = "Dialog"
    #windowclasses = ["#32770", ]
    controltypes = [
	    UIA_WindowControlTypeId]
    can_be_label = True

    #-----------------------------------------------------------
    def __init__(self, hwnd):
        """Initialize the DialogWrapper

        The only extra functionality here is to modify self.friendlyclassname
        to make it "Dialog" if the class is "#32770" otherwise to leave it
        the same as the window class.
        """
        HwndWrapper.HwndWrapper.__init__(self, hwnd)

        if self.Class() == "#32770":
            self.friendlyclassname = "Dialog"
        else:
            self.friendlyclassname = self.Class()

    #-----------------------------------------------------------
    def RunTests(self, tests_to_run = None, ref_controls = None):
        "Run the tests on dialog"

        # get all the controls
        controls = [self] + self.Children()
        
        # add the reference controls
        if ref_controls is not None:
            matched_flags = controlproperties.SetReferenceControls(
                controls, ref_controls)
            
            # todo: allow some checking of how well the controls matched
            # matched_flags says how well they matched
            # 1 = same number of controls
            # 2 = ID's matched
            # 4 = control classes matched
            # i.e. 1 + 2 + 4 = perfect match
        
        return tests.run_tests(controls, tests_to_run)

    #-----------------------------------------------------------
    def WriteToXML(self, filename):
        "Write the dialog an XML file (requires elementtree)"
        
        controls = [self] + self.Children()
        props = [ctrl.GetProperties() for ctrl in controls]

        from .. import XMLHelpers
        XMLHelpers.WriteDialogToFile(filename, props)

    #-----------------------------------------------------------
    def ClientAreaRect(self):
        """Return the client area rectangle

        From MSDN
        The client area of a control is the bounds of the control, minus the
        nonclient elements such as scroll bars, borders, title bars, and 
        menus."""
        rect = win32structures.RECT(self.Rectangle())
        self.SendMessage(win32defines.WM_NCCALCSIZE, 0, ctypes.byref(rect))
        return rect

#    #-----------------------------------------------------------
#    def ReadControlsFromXML(self, filename):
#        from pywinauto import XMLHelpers
#        [controlproperties.ControlProps(ctrl) for
#            ctrl in XMLHelpers.ReadPropertiesFromFile(handle)]  


#    #-----------------------------------------------------------
#    def AddReference(self, reference):
#
#        if len(self.Children() != len(reference)):
#            raise "different number of reference controls"
#
#        for i, ctrl in enumerate(reference):
#        # loop over each of the controls
#        # and set the reference
#            if isinstance(ctrl, dict):
#                ctrl = CtrlProps(ctrl)
#
#            self.
#            if ctrl.Class() != self.Children()[i+1].Class():
#                print "different classes"



#====================================================================
# the main reason for this is just to make sure that
# a Dialog is a known class - and we don't need to take
# an image of it (as an unknown control class)
class PopupMenuWrapper(HwndWrapper.HwndWrapper):
    "Wrap a Popup Menu"

    friendlyclassname = "PopupMenu"
    windowclasses = ["#32768", ]
    controltypes = [
	    UIA_MenuControlTypeId]
    has_title = False

    #-----------------------------------------------------------
    def IsDialog(self):
        "Return whether it is a dialog"
        return True

    #-----------------------------------------------------------
    def _menu_handle(self):
        '''Get the menu handle for the popup menu'''
        hMenu = win32gui.SendMessage(self.handle, win32defines.MN_GETHMENU)

        if not hMenu:
            raise ctypes.WinError()

        return (hMenu, False) # (hMenu, is_main_menu)
>>>>>>> 0a1d315a
<|MERGE_RESOLUTION|>--- conflicted
+++ resolved
@@ -1,1893 +1,955 @@
-<<<<<<< HEAD
-# GUI Application automation and testing library
-# Copyright (C) 2006 Mark Mc Mahon
-#
-# This library is free software; you can redistribute it and/or
-# modify it under the terms of the GNU Lesser General Public License
-# as published by the Free Software Foundation; either version 2.1
-# of the License, or (at your option) any later version.
-#
-# This library is distributed in the hope that it will be useful,
-# but WITHOUT ANY WARRANTY; without even the implied warranty of
-# MERCHANTABILITY or FITNESS FOR A PARTICULAR PURPOSE.
-# See the GNU Lesser General Public License for more details.
-#
-# You should have received a copy of the GNU Lesser General Public
-# License along with this library; if not, write to the
-#    Free Software Foundation, Inc.,
-#    59 Temple Place,
-#    Suite 330,
-#    Boston, MA 02111-1307 USA
-
-"Wraps various standard windows controls"
-from __future__ import absolute_import
-from __future__ import unicode_literals
-
-__revision__ = "$Revision$"
-
-import time
-
-import ctypes
-import win32gui
-import locale
-
-from . import HwndWrapper
-
-from .. import six
-from .. import win32functions
-from .. import win32defines
-from .. import win32structures
-#from .. import findbestmatch
-from .. import controlproperties
-from ..RemoteMemoryBlock import RemoteMemoryBlock
-
-from .. import tests
-from ..timings import Timings
-
-#====================================================================
-class ButtonWrapper(HwndWrapper.HwndWrapper):
-    "Wrap a windows Button control"
-
-    friendlyclassname = "Button"
-    windowclasses = [
-        "Button",
-        r"WindowsForms\d*\.BUTTON\..*",
-        "TButton",
-        "ThunderCommandButton",
-        "ThunderOptionButton",
-        "ThunderCheckBox"]
-    can_be_label = True
-
-    #-----------------------------------------------------------
-    def __init__(self, hwnd):
-        "Initialize the control"
-        super(ButtonWrapper, self).__init__(hwnd)
-
-        #self._set_if_needs_image()
-
-
-    def _set_if_needs_image(self, value):
-        "Does nothing see _get_if_needs_image"
-        pass
-    #-----------------------------------------------------------
-    def _get_if_needs_image(self):
-        "Set the _NeedsImageProp attribute if it is an image button"
-
-        # optimization call Style once and work with that rather than
-        # calling HasStyle a number of times
-        style = self.Style()
-
-        if self.IsVisible() and (\
-            style & win32defines.BS_BITMAP == style or \
-            style & win32defines.BS_ICON == style or \
-            style & win32defines.BS_OWNERDRAW == style):
-
-            #self._NeedsImageProp = True
-            return True
-        else:
-            return False
-    _NeedsImageProp = property(_get_if_needs_image, _set_if_needs_image)
-
-    #-----------------------------------------------------------
-    def FriendlyClassName(self):
-        """Return the friendly class name of the button
-
-        Windows controls with the class "Button" can look like different
-        controls based on their style. They can look like the following
-        controls:
-
-          - Buttons, this method returns "Button"
-          - CheckBoxes, this method returns "CheckBox"
-          - RadioButtons, this method returns "RadioButton"
-          - GroupBoxes, this method returns "GroupBox"
-
-        """
-        # get the least significant BIT
-        style_lsb = self.Style() & 0xF
-
-        f_class_name = 'Button'
-
-
-        vb_buttons = {
-            "ThunderOptionButton": "RadioButton",
-            "ThunderCheckBox": "CheckBox",
-            "ThunderCommandButton": "Button"
-        }
-
-        if self.Class() in vb_buttons:
-            f_class_name = vb_buttons[self.Class()]
-
-        if style_lsb == win32defines.BS_3STATE or \
-            style_lsb == win32defines.BS_AUTO3STATE or \
-            style_lsb == win32defines.BS_AUTOCHECKBOX or \
-            style_lsb == win32defines.BS_CHECKBOX:
-            f_class_name = "CheckBox"
-        elif style_lsb == win32defines.BS_RADIOBUTTON or \
-            style_lsb == win32defines.BS_AUTORADIOBUTTON:
-            f_class_name = "RadioButton"
-        elif style_lsb ==  win32defines.BS_GROUPBOX:
-            f_class_name = "GroupBox"
-
-        if self.Style() & win32defines.BS_PUSHLIKE:
-            f_class_name = "Button"
-
-        return f_class_name
-
-
-    #-----------------------------------------------------------
-    def GetCheckState(self):
-        """Return the check state of the checkbox
-
-        The check state is represented by an integer
-        0 - unchecked
-        1 - checked
-        2 - indeterminate
-
-        The following constants are defined in the win32defines module
-        BST_UNCHECKED = 0
-        BST_CHECKED = 1
-        BST_INDETERMINATE = 2
-        """
-        return self.SendMessage(win32defines.BM_GETCHECK)
-
-    #-----------------------------------------------------------
-    def Check(self):
-        "Check a checkbox"
-        self.SendMessageTimeout(win32defines.BM_SETCHECK,
-            win32defines.BST_CHECKED)
-
-        win32functions.WaitGuiThreadIdle(self)
-        time.sleep(Timings.after_buttoncheck_wait)
-
-        # return this control so that actions can be chained.
-        return self
-
-
-    #-----------------------------------------------------------
-    def UnCheck(self):
-        "Uncheck a checkbox"
-        self.SendMessageTimeout(win32defines.BM_SETCHECK,
-            win32defines.BST_UNCHECKED)
-
-        win32functions.WaitGuiThreadIdle(self)
-        time.sleep(Timings.after_buttoncheck_wait)
-
-        # return this control so that actions can be chained.
-        return self
-
-    #-----------------------------------------------------------
-    def SetCheckIndeterminate(self):
-        "Set the checkbox to indeterminate"
-        self.SendMessageTimeout(win32defines.BM_SETCHECK,
-            win32defines.BST_INDETERMINATE)
-
-        win32functions.WaitGuiThreadIdle(self)
-        time.sleep(Timings.after_buttoncheck_wait)
-
-        # return this control so that actions can be chained.
-        return self
-
-    #-----------------------------------------------------------
-    def IsDialog(self):
-        "Buttons are never dialogs so return False"
-        return False
-
-    #-----------------------------------------------------------
-    def Click(self, *args, **kwargs):
-        "Click the Button control"
-    #    import win32functions
-    #    win32functions.WaitGuiThreadIdle(self)
-    #    self.NotifyParent(win32defines.BN_CLICKED)
-        HwndWrapper.HwndWrapper.Click(self, *args, **kwargs)
-    #    win32functions.WaitGuiThreadIdle(self)
-        time.sleep(Timings.after_button_click_wait)
-
-    #-----------------------------------------------------------
-    def CheckByClick(self):
-        "Click the Button control"
-        if self.GetCheckState() != win32defines.BST_CHECKED:
-            self.ClickInput()
-
-    #-----------------------------------------------------------
-    def UncheckByClick(self):
-        "Click the Button control"
-        if self.GetCheckState() != win32defines.BST_UNCHECKED:
-            self.ClickInput()
-
-#====================================================================
-def _get_multiple_text_items(wrapper, count_msg, item_len_msg, item_get_msg):
-    "Helper function to get multiple text items from a control"
-
-    texts = []
-
-    # find out how many text items are in the combobox
-    num_items = wrapper.SendMessage(count_msg)
-
-    # get the text for each item in the combobox
-    for i in range(0, num_items):
-        text_len = wrapper.SendMessage (item_len_msg, i, 0)
-
-        if six.PY3:
-            text = ctypes.create_unicode_buffer(text_len + 1)
-        else:
-            text = ctypes.create_string_buffer(text_len + 1)
-
-        wrapper.SendMessage(item_get_msg, i, ctypes.byref(text))
-
-        if six.PY3:
-            texts.append(text.value.replace('\u200e', ''))
-        else:
-            import locale
-            texts.append(text.value.decode(locale.getpreferredencoding(), 'ignore').replace('?', ''))
-
-    return texts
-
-
-#====================================================================
-class ComboBoxWrapper(HwndWrapper.HwndWrapper):
-    "Wrap a windows ComboBox control"
-
-    friendlyclassname = "ComboBox"
-    windowclasses = [
-        "ComboBox",
-        "WindowsForms\d*\.COMBOBOX\..*",
-        "TComboBox"]
-    has_title = False
-
-    #-----------------------------------------------------------
-    def __init__(self, hwnd):
-        "Initialize the control"
-        super(ComboBoxWrapper, self).__init__(hwnd)
-
-        self.writable_props.extend([
-            "SelectedIndex",
-            "DroppedRect",
-            ])
-
-    #-----------------------------------------------------------
-    def DroppedRect(self):
-        "Get the dropped rectangle of the combobox"
-        dropped_rect = win32structures.RECT()
-
-        self.SendMessage(
-            win32defines.CB_GETDROPPEDCONTROLRECT,
-            0,
-            ctypes.byref(dropped_rect))
-
-        # we need to offset the dropped rect from the control
-        dropped_rect -= self.Rectangle()
-
-        return dropped_rect
-
-    #-----------------------------------------------------------
-    def ItemCount(self):
-        "Return the number of items in the combobox"
-        return self.SendMessage(win32defines.CB_GETCOUNT)
-
-    #-----------------------------------------------------------
-    def SelectedIndex(self):
-        "Return the selected index"
-        return self.SendMessage(win32defines.CB_GETCURSEL)
-
-    #-----------------------------------------------------------
-    def SelectedText(self):
-        "Return the selected text"
-        return self.ItemTexts()[self.SelectedIndex()]
-
-    #-----------------------------------------------------------
-    def _get_item_index(self, ident):
-        "Get the index for the item with this 'ident'"
-        if isinstance(ident, six.integer_types):
-
-            if ident >= self.ItemCount():
-                raise IndexError(
-                    "Combobox has %d items, you requested item %d (0 based)"%
-                        (self.ItemCount(),
-                        ident))
-
-            # negative index
-            if ident < 0:
-                # convert it to a positive index
-                ident = (self.ItemCount() + ident)
-
-        elif isinstance(ident, six.string_types):
-            # todo - implement fuzzy lookup for ComboBox items
-            # todo - implement appdata lookup for combobox items
-            ident = self.ItemTexts().index(ident)
-
-        return ident
-
-    #-----------------------------------------------------------
-    def ItemData(self, item):
-        "Returns the item data associated with the item if any"
-        index = self._get_item_index(item)
-        return self.SendMessage(win32defines.CB_GETITEMDATA, index)
-
-    #-----------------------------------------------------------
-    def ItemTexts(self):
-        "Return the text of the items of the combobox"
-        return _get_multiple_text_items(
-            self,
-            win32defines.CB_GETCOUNT,
-            win32defines.CB_GETLBTEXTLEN,
-            win32defines.CB_GETLBTEXT)
-
-    #-----------------------------------------------------------
-    def Texts(self):
-        "Return the text of the items in the combobox"
-        texts = [self.WindowText()]
-        texts.extend(self.ItemTexts())
-        return texts
-
-    #-----------------------------------------------------------
-    def GetProperties(self):
-        "Return the properties of the control as a dictionary"
-        props = HwndWrapper.HwndWrapper.GetProperties(self)
-
-        #props['ItemData'] = []
-        #for i in range(self.ItemCount()):
-        #    props['ItemData'].append(self.ItemData(i))
-
-        return props
-
-    #-----------------------------------------------------------
-    def Select(self, item):
-        """Select the ComboBox item
-
-        item can be either a 0 based index of the item to select
-        or it can be the string that you want to select
-        """
-        self.VerifyActionable()
-
-        index = self._get_item_index(item)
-
-        # change the selected item
-        self.SendMessageTimeout(win32defines.CB_SETCURSEL, index, timeout=0.05)
-
-        # Notify the parent that we are finished selecting
-        self.NotifyParent(win32defines.CBN_SELENDOK)
-
-        # Notify the parent that we have changed
-        self.NotifyParent(win32defines.CBN_SELCHANGE)
-
-        # simple combo boxes don't have drop downs so they do not recieve
-        # this notification
-        if self.HasStyle(win32defines.CBS_DROPDOWN):
-            # Notify the parent that the drop down has closed
-            self.NotifyParent(win32defines.CBN_CLOSEUP)
-
-
-        win32functions.WaitGuiThreadIdle(self)
-        time.sleep(Timings.after_comboboxselect_wait)
-
-        # return this control so that actions can be chained.
-        return self
-
-    #-----------------------------------------------------------
-    #def Deselect(self, item):
-    # Not implemented because it doesn't make sense for combo boxes.
-
-    #TODO def EditControl(self): # return the edit control of the Combobox
-
-    #TODO def ListControl(self): # return the list control of the combobox
-
-    #TODO def ItemText(self, index):  # get the test of item XX?
-
-    #TODO def EditText(self):  # or should this be self.EditControl.Text()?
-
-
-#====================================================================
-class ListBoxWrapper(HwndWrapper.HwndWrapper):
-    "Wrap a windows ListBox control"
-
-    friendlyclassname = "ListBox"
-    windowclasses = [
-        "ListBox",
-        r"WindowsForms\d*\.LISTBOX\..*",
-        "ThunderListBox",
-        "ThunderFileListBox",
-        "TListBox",]
-    has_title = False
-
-    #-----------------------------------------------------------
-    def __init__(self, hwnd):
-        "Initialize the control"
-        super(ListBoxWrapper, self).__init__(hwnd)
-
-        self.writable_props.extend([
-            "SelectedIndices"])
-
-    #-----------------------------------------------------------
-    def IsSingleSelection(self):
-        """Check whether the listbox has single selection mode."""
-        num_selected = self.SendMessage(win32defines.LB_GETSELCOUNT)
-
-        # if we got LB_ERR then it is a single selection list box
-        return (num_selected == win32defines.LB_ERR)
-
-    #-----------------------------------------------------------
-    def SelectedIndices(self):
-        "The currently selected indices of the listbox"
-        num_selected = self.SendMessage(win32defines.LB_GETSELCOUNT)
-
-        # if we got LB_ERR then it is a single selection list box
-        if num_selected == win32defines.LB_ERR:
-            items = tuple([self.SendMessage(win32defines.LB_GETCURSEL)])
-
-        # otherwise it is a multiselection list box
-        else:
-            items = (ctypes.c_int * num_selected)()
-
-            self.SendMessage(
-                win32defines.LB_GETSELITEMS, num_selected, ctypes.byref(items))
-
-            # Need to convert from Ctypes array to a python tuple
-            items = tuple(items)
-
-        return items
-
-    #-----------------------------------------------------------
-    def _get_item_index(self, ident):
-        "Return the index of the item 'ident'"
-        if isinstance(ident, six.integer_types):
-
-            if ident >= self.ItemCount():
-                raise IndexError(
-                    "ListBox has %d items, you requested item %d (0 based)"%
-                        (self.ItemCount(),
-                        ident))
-
-            # negative index
-            if ident < 0:
-                ident = (self.ItemCount() + ident)
-
-        elif isinstance(ident, six.string_types):
-            # todo - implement fuzzy lookup for ComboBox items
-            # todo - implement appdata lookup for combobox items
-            ident = self.ItemTexts().index(ident) #-1
-
-        return ident
-
-    #-----------------------------------------------------------
-    def ItemCount(self):
-        "Return the number of items in the ListBox"
-        return self.SendMessage(win32defines.LB_GETCOUNT)
-
-    #-----------------------------------------------------------
-    def ItemData(self, i):
-        "Return the ItemData if any associted with the item"
-
-        index = self._get_item_index(i)
-
-        return self.SendMessage(win32defines.LB_GETITEMDATA, index)
-
-    #-----------------------------------------------------------
-    def ItemTexts(self):
-        "Return the text of the items of the listbox"
-        return _get_multiple_text_items(
-            self,
-            win32defines.LB_GETCOUNT,
-            win32defines.LB_GETTEXTLEN,
-            win32defines.LB_GETTEXT)
-
-    #-----------------------------------------------------------
-    def ItemRect(self, item):
-        "Return the rect of the item "
-        index = self._get_item_index(item)
-        rect = win32structures.RECT()
-        res = self.SendMessage(win32defines.LB_GETITEMRECT, index, ctypes.byref(rect))
-        if res == win32defines.LB_ERR:
-            raise RuntimeError("LB_GETITEMRECT failed")
-        return rect
-
-    #-----------------------------------------------------------
-    def Texts(self):
-        "Return the texts of the control"
-        texts = [self.WindowText()]
-        texts.extend(self.ItemTexts())
-        return texts
-
-#    #-----------------------------------------------------------
-#    def GetProperties(self):
-#        "Return the properties as a dictionary for the control"
-#        props = HwndWrapper.HwndWrapper.GetProperties(self)
-#
-#        props['ItemData'] = []
-#        for i in range(self.ItemCount()):
-#            props['ItemData'].append(self.ItemData(i))
-#
-#        return props
-
-    #-----------------------------------------------------------
-    def Select(self, item, select=True):
-        """Select the ListBox item
-
-        item can be either a 0 based index of the item to select
-        or it can be the string that you want to select
-        """
-
-        if self.IsSingleSelection() and (isinstance(item, list) or isinstance(item, tuple)) and len(item) > 1:
-            raise Exception('Cannot set multiple selection for single-selection listbox!')
-
-        if isinstance(item, list) or isinstance(item, tuple):
-            for i in item:
-                if i is not None:
-                    self.Select(i, select)
-            return self
-
-        self.VerifyActionable()
-
-        # Make sure we have an index  so if passed in a
-        # string then find which item it is
-        index = self._get_item_index(item)
-
-        if self.IsSingleSelection():
-            # change the selected item
-            self.SendMessageTimeout(win32defines.LB_SETCURSEL, index)
-        else:
-            if select:
-                # add the item to selection
-                self.SendMessageTimeout(win32defines.LB_SETSEL, win32defines.TRUE, index)
-            else:
-                # remove the item from selection
-                self.SendMessageTimeout(win32defines.LB_SETSEL, win32defines.FALSE, index)
-
-        # Notify the parent that we have changed
-        self.NotifyParent(win32defines.LBN_SELCHANGE)
-
-        win32functions.WaitGuiThreadIdle(self)
-        time.sleep(Timings.after_listboxselect_wait)
-
-        return self
-
-    #-----------------------------------------------------------
-    def SetItemFocus(self, item):
-        "Set the ListBox focus to the item at index"
-
-        index = self._get_item_index(item)
-
-        # if it is a multiple selection dialog
-        if self.HasStyle(win32defines.LBS_EXTENDEDSEL) or \
-            self.HasStyle(win32defines.LBS_MULTIPLESEL):
-            self.SendMessageTimeout(win32defines.LB_SETCARETINDEX, index)
-        else:
-            self.SendMessageTimeout(win32defines.LB_SETCURSEL, index)
-
-        win32functions.WaitGuiThreadIdle(self)
-        time.sleep(Timings.after_listboxfocuschange_wait)
-
-        # return this control so that actions can be chained.
-        return self
-
-
-    #-----------------------------------------------------------
-    def GetItemFocus(self):
-        "Retrun the index of current selection in a ListBox"
-
-        # if it is a multiple selection dialog
-        if self.HasStyle(win32defines.LBS_EXTENDEDSEL) or \
-            self.HasStyle(win32defines.LBS_MULTIPLESEL):
-            return self.SendMessage(win32defines.LB_GETCARETINDEX)
-        else:
-            return self.SendMessage(win32defines.LB_GETCURSEL)
-
-
-#====================================================================
-class EditWrapper(HwndWrapper.HwndWrapper):
-    "Wrap a windows Edit control"
-
-    friendlyclassname = "Edit"
-    windowclasses = [
-        "Edit",
-        "TEdit",
-        "TMemo",
-        r"WindowsForms\d*\.EDIT\..*",
-        "ThunderTextBox",
-        "ThunderRT6TextBox",
-        ]
-    has_title = False
-
-    #-----------------------------------------------------------
-    def __init__(self, hwnd):
-        "Initialize the control"
-        super(EditWrapper, self).__init__(hwnd)
-
-        self.writable_props.extend([
-            'SelectionIndices'])
-
-    #-----------------------------------------------------------
-    def LineCount(self):
-        "Return how many lines there are in the Edit"
-        return  self.SendMessage(win32defines.EM_GETLINECOUNT)
-
-    #-----------------------------------------------------------
-    def LineLength(self, line_index):
-        "Return how many characters there are in the line"
-
-        # need to first get a character index of that line
-        char_index = self.SendMessage(win32defines.EM_LINEINDEX, line_index)
-
-        # now get the length of text on that line
-        return self.SendMessage (
-            win32defines.EM_LINELENGTH, char_index, 0)
-
-
-    #-----------------------------------------------------------
-    def GetLine(self, line_index):
-        "Return the line specified"
-
-        text_len = self.LineLength(line_index)
-        # create a buffer and set the length at the start of the buffer
-        text = ctypes.create_unicode_buffer(text_len+3)
-        text[0] = six.unichr(text_len)
-
-        # retrieve the line itself
-        win32functions.SendMessage(self, win32defines.EM_GETLINE, line_index, ctypes.byref(text))
-
-        return text.value
-
-    #-----------------------------------------------------------
-    def Texts(self):
-        "Get the text of the edit control"
-
-        texts = [self.WindowText(), ]
-
-        for i in range(self.LineCount()):
-            texts.append(self.GetLine(i))
-
-        return texts
-
-    #-----------------------------------------------------------
-    def TextBlock(self):
-        "Get the text of the edit control"
-
-        length = self.SendMessage(win32defines.WM_GETTEXTLENGTH)
-
-        text = ctypes.create_unicode_buffer(length + 1)
-
-        win32functions.SendMessage(self, win32defines.WM_GETTEXT, length + 1, ctypes.byref(text))
-
-        return text.value
-
-    #-----------------------------------------------------------
-    def SelectionIndices(self):
-        "The start and end indices of the current selection"
-        start = ctypes.c_int()
-        end = ctypes.c_int()
-        self.SendMessage(
-            win32defines.EM_GETSEL, ctypes.byref(start), ctypes.byref(end))
-
-        return (start.value, end.value)
-
-    #-----------------------------------------------------------
-    def SetWindowText(self, text, append = False):
-        """Override SetWindowText for edit controls because it should not be
-        used for Edit controls.
-
-        Edit Controls should either use SetEditText() or TypeKeys() to modify
-        the contents of the edit control."""
-        HwndWrapper.HwndWrapper.SetWindowText(self, text, append)
-        raise UserWarning(
-            "SetWindowText() should probably not be called for Edit Controls")
-
-    #-----------------------------------------------------------
-    def SetEditText(self, text, pos_start = None, pos_end = None):
-        "Set the text of the edit control"
-        self.VerifyActionable()
-
-        # allow one or both of pos_start and pos_end to be None
-        if pos_start is not None or pos_end is not None:
-
-            # if only one has been specified - then set the other
-            # to the current selection start or end
-            start, end = self.SelectionIndices()
-            if pos_start is None:
-                pos_start = start
-            if pos_end is None:
-                pos_end = end
-
-            # set the selection if either start or end has
-            # been specified
-            self.Select(pos_start, pos_end)
-        else:
-            self.Select()
-
-        # replace the selection with
-        #buffer = ctypes.c_wchar_p(six.text_type(text))
-        
-        if isinstance(text, six.text_type):
-            if six.PY3:
-                buffer = ctypes.create_unicode_buffer(text, size=len(text) + 1)
-            else:
-                buffer = ctypes.create_string_buffer(text.encode(locale.getpreferredencoding(), 'ignore'), size=len(text) + 1)
-        else:
-            if six.PY3:
-                buffer = ctypes.create_unicode_buffer(text.decode(locale.getpreferredencoding()), size=len(text) + 1)
-            else:
-                buffer = ctypes.create_string_buffer(text, size=len(text) + 1)
-        #buffer = ctypes.create_unicode_buffer(text, size=len(text) + 1)
-        '''
-        remote_mem = RemoteMemoryBlock(self)
-        _setTextExStruct = win32structures.SETTEXTEX()
-        _setTextExStruct.flags = win32defines.ST_SELECTION #| win32defines.ST_UNICODE
-        _setTextExStruct.codepage = win32defines.CP_WINUNICODE
-        
-        remote_mem.Write(_setTextExStruct)
-        
-        self.SendMessage(win32defines.EM_SETTEXTEX, remote_mem, ctypes.byref(buffer))
-        '''
-        self.SendMessage(win32defines.EM_REPLACESEL, True, ctypes.byref(buffer))
-
-        #win32functions.WaitGuiThreadIdle(self)
-        #time.sleep(Timings.after_editsetedittext_wait)
-
-        if isinstance(text, six.text_type):
-            if six.PY3:
-                self.actions.log('Set text to the edit box: ' + text)
-            else:
-                self.actions.log('Set text to the edit box: ' + text.encode(locale.getpreferredencoding(), 'ignore'))
-        elif isinstance(text, six.binary_type):
-            self.actions.log(b'Set text to the edit box: ' + text)
-
-        # return this control so that actions can be chained.
-        return self
-
-    # set SetText as an alias to SetEditText
-    SetText = SetEditText
-
-    #-----------------------------------------------------------
-    def Select(self, start = 0, end = None):
-        "Set the edit selection of the edit control"
-        self.VerifyActionable()
-
-        # if we have been asked to select a string
-        if isinstance(start, six.text_type):
-            string_to_select = start
-            #
-            start = self.TextBlock().index(string_to_select)
-
-            if end is None:
-                end = start + len(string_to_select)
-        elif isinstance(start, six.binary_type):
-            string_to_select = start
-            #
-            start = self.TextBlock().index(string_to_select.decode('utf-8'))
-
-            if end is None:
-                end = start + len(string_to_select)
-
-        if end is None:
-            end = -1
-
-        self.SendMessage(win32defines.EM_SETSEL, start, end)
-
-        # give the control a chance to catch up before continuing
-        win32functions.WaitGuiThreadIdle(self)
-
-        time.sleep(Timings.after_editselect_wait)
-
-        # return this control so that actions can be chained.
-        return self
-
-
-#====================================================================
-class StaticWrapper(HwndWrapper.HwndWrapper):
-    "Wrap a windows Static control"
-
-    friendlyclassname = "Static"
-    windowclasses = [
-        "Static",
-        r"WindowsForms\d*\.STATIC\..*",
-        "TPanel"]
-    can_be_label = True
-
-    def __init__(self, hwnd):
-        "Initialize the control"
-        super(StaticWrapper, self).__init__(hwnd)
-
-        # if the control is visible - and it shows an image
-        if self.IsVisible() and (
-            self.HasStyle(win32defines.SS_ICON) or \
-            self.HasStyle(win32defines.SS_BITMAP) or \
-            self.HasStyle(win32defines.SS_CENTERIMAGE) or \
-            self.HasStyle(win32defines.SS_OWNERDRAW)):
-
-            self._NeedsImageProp = True
-
-
-#====================================================================
-# the main reason for this is just to make sure that
-# a Dialog is a known class - and we don't need to take
-# an image of it (as an unknown control class)
-class DialogWrapper(HwndWrapper.HwndWrapper):
-    "Wrap a dialog"
-
-    friendlyclassname = "Dialog"
-    #windowclasses = ["#32770", ]
-    can_be_label = True
-
-    #-----------------------------------------------------------
-    def __init__(self, hwnd):
-        """Initialize the DialogWrapper
-
-        The only extra functionality here is to modify self.friendlyclassname
-        to make it "Dialog" if the class is "#32770" otherwise to leave it
-        the same as the window class.
-        """
-        HwndWrapper.HwndWrapper.__init__(self, hwnd)
-
-        if self.Class() == "#32770":
-            self.friendlyclassname = "Dialog"
-        else:
-            self.friendlyclassname = self.Class()
-
-    #-----------------------------------------------------------
-    def RunTests(self, tests_to_run = None, ref_controls = None):
-        "Run the tests on dialog"
-
-        # get all the controls
-        controls = [self] + self.Children()
-        
-        # add the reference controls
-        if ref_controls is not None:
-            matched_flags = controlproperties.SetReferenceControls(
-                controls, ref_controls)
-            
-            # todo: allow some checking of how well the controls matched
-            # matched_flags says how well they matched
-            # 1 = same number of controls
-            # 2 = ID's matched
-            # 4 = control classes matched
-            # i.e. 1 + 2 + 4 = perfect match
-        
-        return tests.run_tests(controls, tests_to_run)
-
-    #-----------------------------------------------------------
-    def WriteToXML(self, filename):
-        "Write the dialog an XML file (requires elementtree)"
-        
-        controls = [self] + self.Children()
-        props = [ctrl.GetProperties() for ctrl in controls]
-
-        from .. import XMLHelpers
-        XMLHelpers.WriteDialogToFile(filename, props)
-
-    #-----------------------------------------------------------
-    def ClientAreaRect(self):
-        """Return the client area rectangle
-
-        From MSDN
-        The client area of a control is the bounds of the control, minus the
-        nonclient elements such as scroll bars, borders, title bars, and 
-        menus."""
-        rect = win32structures.RECT(self.Rectangle())
-        self.SendMessage(win32defines.WM_NCCALCSIZE, 0, ctypes.byref(rect))
-        return rect
-
-#    #-----------------------------------------------------------
-#    def ReadControlsFromXML(self, filename):
-#        from pywinauto import XMLHelpers
-#        [controlproperties.ControlProps(ctrl) for
-#            ctrl in XMLHelpers.ReadPropertiesFromFile(handle)]  
-
-
-#    #-----------------------------------------------------------
-#    def AddReference(self, reference):
-#
-#        if len(self.Children() != len(reference)):
-#            raise "different number of reference controls"
-#
-#        for i, ctrl in enumerate(reference):
-#        # loop over each of the controls
-#        # and set the reference
-#            if isinstance(ctrl, dict):
-#                ctrl = CtrlProps(ctrl)
-#
-#            self.
-#            if ctrl.Class() != self.Children()[i+1].Class():
-#                print "different classes"
-
-
-
-#====================================================================
-# the main reason for this is just to make sure that
-# a Dialog is a known class - and we don't need to take
-# an image of it (as an unknown control class)
-class PopupMenuWrapper(HwndWrapper.HwndWrapper):
-    "Wrap a Popup Menu"
-
-    friendlyclassname = "PopupMenu"
-    windowclasses = ["#32768", ]
-    has_title = False
-
-    #-----------------------------------------------------------
-    def IsDialog(self):
-        "Return whether it is a dialog"
-        return True
-
-    #-----------------------------------------------------------
-    def _menu_handle(self):
-        '''Get the menu handle for the popup menu'''
-        hMenu = win32gui.SendMessage(self.handle, win32defines.MN_GETHMENU)
-
-        if not hMenu:
-            raise ctypes.WinError()
-
-        return (hMenu, False) # (hMenu, is_main_menu)
-
-=======
-# GUI Application automation and testing library
-# Copyright (C) 2006 Mark Mc Mahon
-#
-# This library is free software; you can redistribute it and/or
-# modify it under the terms of the GNU Lesser General Public License
-# as published by the Free Software Foundation; either version 2.1
-# of the License, or (at your option) any later version.
-#
-# This library is distributed in the hope that it will be useful,
-# but WITHOUT ANY WARRANTY; without even the implied warranty of
-# MERCHANTABILITY or FITNESS FOR A PARTICULAR PURPOSE.
-# See the GNU Lesser General Public License for more details.
-#
-# You should have received a copy of the GNU Lesser General Public
-# License along with this library; if not, write to the
-#    Free Software Foundation, Inc.,
-#    59 Temple Place,
-#    Suite 330,
-#    Boston, MA 02111-1307 USA
-
-"Wraps various standard windows controls"
-from __future__ import absolute_import
-from __future__ import unicode_literals
-
-__revision__ = "$Revision$"
-
-import time
-
-import ctypes
-import win32gui
-import locale
-
-from . import HwndWrapper
-
-from .. import six
-from .. import win32functions
-from .. import win32defines
-from .. import win32structures
-#from .. import findbestmatch
-from .. import controlproperties
-from ..RemoteMemoryBlock import RemoteMemoryBlock
-
-from .. import tests
-from ..timings import Timings
-
-from .. import UIAElementInfo
-
-#====================================================================
-class ButtonWrapper(HwndWrapper.HwndWrapper):
-    "Wrap a windows Button control"
-
-    friendlyclassname = "Button"
-    windowclasses = [
-        "Button",
-        r"WindowsForms\d*\.BUTTON\..*",
-        "TButton",
-        "ThunderCommandButton",
-        "ThunderOptionButton",
-        "ThunderCheckBox"]
-    controltypes = [
-        UIA_ButtonControlTypeId,
-        UIA_CheckBoxControlTypeId,
-        UIA_RadioButtonControlTypeId]
-    can_be_label = True
-
-    #-----------------------------------------------------------
-    def __init__(self, hwnd):
-        "Initialize the control"
-        super(ButtonWrapper, self).__init__(hwnd)
-
-        #self._set_if_needs_image()
-
-
-    def _set_if_needs_image(self, value):
-        "Does nothing see _get_if_needs_image"
-        pass
-    #-----------------------------------------------------------
-    def _get_if_needs_image(self):
-        "Set the _NeedsImageProp attribute if it is an image button"
-
-        # optimization call Style once and work with that rather than
-        # calling HasStyle a number of times
-        style = self.Style()
-
-        if self.IsVisible() and (\
-            style & win32defines.BS_BITMAP == style or \
-            style & win32defines.BS_ICON == style or \
-            style & win32defines.BS_OWNERDRAW == style):
-
-            #self._NeedsImageProp = True
-            return True
-        else:
-            return False
-    _NeedsImageProp = property(_get_if_needs_image, _set_if_needs_image)
-
-    #-----------------------------------------------------------
-    def FriendlyClassName(self):
-        """Return the friendly class name of the button
-
-        Windows controls with the class "Button" can look like different
-        controls based on their style. They can look like the following
-        controls:
-
-          - Buttons, this method returns "Button"
-          - CheckBoxes, this method returns "CheckBox"
-          - RadioButtons, this method returns "RadioButton"
-          - GroupBoxes, this method returns "GroupBox"
-
-        """
-        # get the least significant BIT
-        style_lsb = self.Style() & 0xF
-
-        f_class_name = 'Button'
-
-
-        vb_buttons = {
-            "ThunderOptionButton": "RadioButton",
-            "ThunderCheckBox": "CheckBox",
-            "ThunderCommandButton": "Button"
-        }
-
-        if self.Class() in vb_buttons:
-            f_class_name = vb_buttons[self.Class()]
-
-        if style_lsb == win32defines.BS_3STATE or \
-            style_lsb == win32defines.BS_AUTO3STATE or \
-            style_lsb == win32defines.BS_AUTOCHECKBOX or \
-            style_lsb == win32defines.BS_CHECKBOX:
-            f_class_name = "CheckBox"
-        elif style_lsb == win32defines.BS_RADIOBUTTON or \
-            style_lsb == win32defines.BS_AUTORADIOBUTTON:
-            f_class_name = "RadioButton"
-        elif style_lsb ==  win32defines.BS_GROUPBOX:
-            f_class_name = "GroupBox"
-
-        if self.Style() & win32defines.BS_PUSHLIKE:
-            f_class_name = "Button"
-
-        return f_class_name
-
-
-    #-----------------------------------------------------------
-    def GetCheckState(self):
-        """Return the check state of the checkbox
-
-        The check state is represented by an integer
-        0 - unchecked
-        1 - checked
-        2 - indeterminate
-
-        The following constants are defined in the win32defines module
-        BST_UNCHECKED = 0
-        BST_CHECKED = 1
-        BST_INDETERMINATE = 2
-        """
-        return self.SendMessage(win32defines.BM_GETCHECK)
-
-    #-----------------------------------------------------------
-    def Check(self):
-        "Check a checkbox"
-        self.SendMessageTimeout(win32defines.BM_SETCHECK,
-            win32defines.BST_CHECKED)
-
-        win32functions.WaitGuiThreadIdle(self)
-        time.sleep(Timings.after_buttoncheck_wait)
-
-        # return this control so that actions can be chained.
-        return self
-
-
-    #-----------------------------------------------------------
-    def UnCheck(self):
-        "Uncheck a checkbox"
-        self.SendMessageTimeout(win32defines.BM_SETCHECK,
-            win32defines.BST_UNCHECKED)
-
-        win32functions.WaitGuiThreadIdle(self)
-        time.sleep(Timings.after_buttoncheck_wait)
-
-        # return this control so that actions can be chained.
-        return self
-
-    #-----------------------------------------------------------
-    def SetCheckIndeterminate(self):
-        "Set the checkbox to indeterminate"
-        self.SendMessageTimeout(win32defines.BM_SETCHECK,
-            win32defines.BST_INDETERMINATE)
-
-        win32functions.WaitGuiThreadIdle(self)
-        time.sleep(Timings.after_buttoncheck_wait)
-
-        # return this control so that actions can be chained.
-        return self
-
-    #-----------------------------------------------------------
-    def IsDialog(self):
-        "Buttons are never dialogs so return False"
-        return False
-
-    #-----------------------------------------------------------
-    def Click(self, *args, **kwargs):
-        "Click the Button control"
-    #    import win32functions
-    #    win32functions.WaitGuiThreadIdle(self)
-    #    self.NotifyParent(win32defines.BN_CLICKED)
-        HwndWrapper.HwndWrapper.Click(self, *args, **kwargs)
-    #    win32functions.WaitGuiThreadIdle(self)
-        time.sleep(Timings.after_button_click_wait)
-
-    #-----------------------------------------------------------
-    def CheckByClick(self):
-        "Click the Button control"
-        if self.GetCheckState() != win32defines.BST_CHECKED:
-            self.ClickInput()
-
-    #-----------------------------------------------------------
-    def UncheckByClick(self):
-        "Click the Button control"
-        if self.GetCheckState() != win32defines.BST_UNCHECKED:
-            self.ClickInput()
-
-#====================================================================
-def _get_multiple_text_items(wrapper, count_msg, item_len_msg, item_get_msg):
-    "Helper function to get multiple text items from a control"
-
-    texts = []
-
-    # find out how many text items are in the combobox
-    num_items = wrapper.SendMessage(count_msg)
-
-    # get the text for each item in the combobox
-    for i in range(0, num_items):
-        text_len = wrapper.SendMessage (item_len_msg, i, 0)
-
-        if six.PY3:
-            text = ctypes.create_unicode_buffer(text_len + 1)
-        else:
-            text = ctypes.create_string_buffer(text_len + 1)
-
-        wrapper.SendMessage(item_get_msg, i, ctypes.byref(text))
-
-        if six.PY3:
-            texts.append(text.value.replace('\u200e', ''))
-        else:
-            import locale
-            texts.append(text.value.decode(locale.getpreferredencoding(), 'ignore').replace('?', ''))
-
-    return texts
-
-
-#====================================================================
-class ComboBoxWrapper(HwndWrapper.HwndWrapper):
-    "Wrap a windows ComboBox control"
-
-    friendlyclassname = "ComboBox"
-    windowclasses = [
-        "ComboBox",
-        "WindowsForms\d*\.COMBOBOX\..*",
-        "TComboBox"]
-    controltypes = [
-        UIA_ComboBoxControlTypeId]
-    has_title = False
-
-    #-----------------------------------------------------------
-    def __init__(self, hwnd):
-        "Initialize the control"
-        super(ComboBoxWrapper, self).__init__(hwnd)
-
-        self.writable_props.extend([
-            "SelectedIndex",
-            "DroppedRect",
-            ])
-
-    #-----------------------------------------------------------
-    def DroppedRect(self):
-        "Get the dropped rectangle of the combobox"
-        dropped_rect = win32structures.RECT()
-
-        self.SendMessage(
-            win32defines.CB_GETDROPPEDCONTROLRECT,
-            0,
-            ctypes.byref(dropped_rect))
-
-        # we need to offset the dropped rect from the control
-        dropped_rect -= self.Rectangle()
-
-        return dropped_rect
-
-    #-----------------------------------------------------------
-    def ItemCount(self):
-        "Return the number of items in the combobox"
-        return self.SendMessage(win32defines.CB_GETCOUNT)
-
-    #-----------------------------------------------------------
-    def SelectedIndex(self):
-        "Return the selected index"
-        return self.SendMessage(win32defines.CB_GETCURSEL)
-
-    #-----------------------------------------------------------
-    def SelectedText(self):
-        "Return the selected text"
-        return self.ItemTexts()[self.SelectedIndex()]
-
-    #-----------------------------------------------------------
-    def _get_item_index(self, ident):
-        "Get the index for the item with this 'ident'"
-        if isinstance(ident, six.integer_types):
-
-            if ident >= self.ItemCount():
-                raise IndexError(
-                    "Combobox has %d items, you requested item %d (0 based)"%
-                        (self.ItemCount(),
-                        ident))
-
-            # negative index
-            if ident < 0:
-                # convert it to a positive index
-                ident = (self.ItemCount() + ident)
-
-        elif isinstance(ident, six.string_types):
-            # todo - implement fuzzy lookup for ComboBox items
-            # todo - implement appdata lookup for combobox items
-            ident = self.ItemTexts().index(ident)
-
-        return ident
-
-    #-----------------------------------------------------------
-    def ItemData(self, item):
-        "Returns the item data associated with the item if any"
-        index = self._get_item_index(item)
-        return self.SendMessage(win32defines.CB_GETITEMDATA, index)
-
-    #-----------------------------------------------------------
-    def ItemTexts(self):
-        "Return the text of the items of the combobox"
-        return _get_multiple_text_items(
-            self,
-            win32defines.CB_GETCOUNT,
-            win32defines.CB_GETLBTEXTLEN,
-            win32defines.CB_GETLBTEXT)
-
-    #-----------------------------------------------------------
-    def Texts(self):
-        "Return the text of the items in the combobox"
-        texts = [self.WindowText()]
-        texts.extend(self.ItemTexts())
-        return texts
-
-    #-----------------------------------------------------------
-    def GetProperties(self):
-        "Return the properties of the control as a dictionary"
-        props = HwndWrapper.HwndWrapper.GetProperties(self)
-
-        #props['ItemData'] = []
-        #for i in range(self.ItemCount()):
-        #    props['ItemData'].append(self.ItemData(i))
-
-        return props
-
-    #-----------------------------------------------------------
-    def Select(self, item):
-        """Select the ComboBox item
-
-        item can be either a 0 based index of the item to select
-        or it can be the string that you want to select
-        """
-        self.VerifyActionable()
-
-        index = self._get_item_index(item)
-
-        # change the selected item
-        self.SendMessageTimeout(win32defines.CB_SETCURSEL, index, timeout=0.05)
-
-        # Notify the parent that we are finished selecting
-        self.NotifyParent(win32defines.CBN_SELENDOK)
-
-        # Notify the parent that we have changed
-        self.NotifyParent(win32defines.CBN_SELCHANGE)
-
-        # simple combo boxes don't have drop downs so they do not recieve
-        # this notification
-        if self.HasStyle(win32defines.CBS_DROPDOWN):
-            # Notify the parent that the drop down has closed
-            self.NotifyParent(win32defines.CBN_CLOSEUP)
-
-
-        win32functions.WaitGuiThreadIdle(self)
-        time.sleep(Timings.after_comboboxselect_wait)
-
-        # return this control so that actions can be chained.
-        return self
-
-    #-----------------------------------------------------------
-    #def Deselect(self, item):
-    # Not implemented because it doesn't make sense for combo boxes.
-
-    #TODO def EditControl(self): # return the edit control of the Combobox
-
-    #TODO def ListControl(self): # return the list control of the combobox
-
-    #TODO def ItemText(self, index):  # get the test of item XX?
-
-    #TODO def EditText(self):  # or should this be self.EditControl.Text()?
-
-
-#====================================================================
-class ListBoxWrapper(HwndWrapper.HwndWrapper):
-    "Wrap a windows ListBox control"
-
-    friendlyclassname = "ListBox"
-    windowclasses = [
-        "ListBox",
-        r"WindowsForms\d*\.LISTBOX\..*",
-        "ThunderListBox",
-        "ThunderFileListBox",
-        "TListBox",]
-    controltypes = [
-        UIA_ListControlTypeId]
-    has_title = False
-
-    #-----------------------------------------------------------
-    def __init__(self, hwnd):
-        "Initialize the control"
-        super(ListBoxWrapper, self).__init__(hwnd)
-
-        self.writable_props.extend([
-            "SelectedIndices"])
-
-    #-----------------------------------------------------------
-    def IsSingleSelection(self):
-        """Check whether the listbox has single selection mode."""
-        num_selected = self.SendMessage(win32defines.LB_GETSELCOUNT)
-
-        # if we got LB_ERR then it is a single selection list box
-        return (num_selected == win32defines.LB_ERR)
-
-    #-----------------------------------------------------------
-    def SelectedIndices(self):
-        "The currently selected indices of the listbox"
-        num_selected = self.SendMessage(win32defines.LB_GETSELCOUNT)
-
-        # if we got LB_ERR then it is a single selection list box
-        if num_selected == win32defines.LB_ERR:
-            items = tuple([self.SendMessage(win32defines.LB_GETCURSEL)])
-
-        # otherwise it is a multiselection list box
-        else:
-            items = (ctypes.c_int * num_selected)()
-
-            self.SendMessage(
-                win32defines.LB_GETSELITEMS, num_selected, ctypes.byref(items))
-
-            # Need to convert from Ctypes array to a python tuple
-            items = tuple(items)
-
-        return items
-
-    #-----------------------------------------------------------
-    def _get_item_index(self, ident):
-        "Return the index of the item 'ident'"
-        if isinstance(ident, six.integer_types):
-
-            if ident >= self.ItemCount():
-                raise IndexError(
-                    "ListBox has %d items, you requested item %d (0 based)"%
-                        (self.ItemCount(),
-                        ident))
-
-            # negative index
-            if ident < 0:
-                ident = (self.ItemCount() + ident)
-
-        elif isinstance(ident, six.string_types):
-            # todo - implement fuzzy lookup for ComboBox items
-            # todo - implement appdata lookup for combobox items
-            ident = self.ItemTexts().index(ident) #-1
-
-        return ident
-
-    #-----------------------------------------------------------
-    def ItemCount(self):
-        "Return the number of items in the ListBox"
-        return self.SendMessage(win32defines.LB_GETCOUNT)
-
-    #-----------------------------------------------------------
-    def ItemData(self, i):
-        "Return the ItemData if any associted with the item"
-
-        index = self._get_item_index(i)
-
-        return self.SendMessage(win32defines.LB_GETITEMDATA, index)
-
-    #-----------------------------------------------------------
-    def ItemTexts(self):
-        "Return the text of the items of the listbox"
-        return _get_multiple_text_items(
-            self,
-            win32defines.LB_GETCOUNT,
-            win32defines.LB_GETTEXTLEN,
-            win32defines.LB_GETTEXT)
-
-    #-----------------------------------------------------------
-    def ItemRect(self, item):
-        "Return the rect of the item "
-        index = self._get_item_index(item)
-        rect = win32structures.RECT()
-        res = self.SendMessage(win32defines.LB_GETITEMRECT, index, ctypes.byref(rect))
-        if res == win32defines.LB_ERR:
-            raise RuntimeError("LB_GETITEMRECT failed")
-        return rect
-
-    #-----------------------------------------------------------
-    def Texts(self):
-        "Return the texts of the control"
-        texts = [self.WindowText()]
-        texts.extend(self.ItemTexts())
-        return texts
-
-#    #-----------------------------------------------------------
-#    def GetProperties(self):
-#        "Return the properties as a dictionary for the control"
-#        props = HwndWrapper.HwndWrapper.GetProperties(self)
-#
-#        props['ItemData'] = []
-#        for i in range(self.ItemCount()):
-#            props['ItemData'].append(self.ItemData(i))
-#
-#        return props
-
-    #-----------------------------------------------------------
-    def Select(self, item, select=True):
-        """Select the ListBox item
-
-        item can be either a 0 based index of the item to select
-        or it can be the string that you want to select
-        """
-
-        if self.IsSingleSelection() and (isinstance(item, list) or isinstance(item, tuple)) and len(item) > 1:
-            raise Exception('Cannot set multiple selection for single-selection listbox!')
-
-        if isinstance(item, list) or isinstance(item, tuple):
-            for i in item:
-                if i is not None:
-                    self.Select(i, select)
-            return self
-
-        self.VerifyActionable()
-
-        # Make sure we have an index  so if passed in a
-        # string then find which item it is
-        index = self._get_item_index(item)
-
-        if self.IsSingleSelection():
-            # change the selected item
-            self.SendMessageTimeout(win32defines.LB_SETCURSEL, index)
-        else:
-            if select:
-                # add the item to selection
-                self.SendMessageTimeout(win32defines.LB_SETSEL, win32defines.TRUE, index)
-            else:
-                # remove the item from selection
-                self.SendMessageTimeout(win32defines.LB_SETSEL, win32defines.FALSE, index)
-
-        # Notify the parent that we have changed
-        self.NotifyParent(win32defines.LBN_SELCHANGE)
-
-        win32functions.WaitGuiThreadIdle(self)
-        time.sleep(Timings.after_listboxselect_wait)
-
-        return self
-
-    #-----------------------------------------------------------
-    def SetItemFocus(self, item):
-        "Set the ListBox focus to the item at index"
-
-        index = self._get_item_index(item)
-
-        # if it is a multiple selection dialog
-        if self.HasStyle(win32defines.LBS_EXTENDEDSEL) or \
-            self.HasStyle(win32defines.LBS_MULTIPLESEL):
-            self.SendMessageTimeout(win32defines.LB_SETCARETINDEX, index)
-        else:
-            self.SendMessageTimeout(win32defines.LB_SETCURSEL, index)
-
-        win32functions.WaitGuiThreadIdle(self)
-        time.sleep(Timings.after_listboxfocuschange_wait)
-
-        # return this control so that actions can be chained.
-        return self
-
-
-    #-----------------------------------------------------------
-    def GetItemFocus(self):
-        "Retrun the index of current selection in a ListBox"
-
-        # if it is a multiple selection dialog
-        if self.HasStyle(win32defines.LBS_EXTENDEDSEL) or \
-            self.HasStyle(win32defines.LBS_MULTIPLESEL):
-            return self.SendMessage(win32defines.LB_GETCARETINDEX)
-        else:
-            return self.SendMessage(win32defines.LB_GETCURSEL)
-
-
-#====================================================================
-class EditWrapper(HwndWrapper.HwndWrapper):
-    "Wrap a windows Edit control"
-
-    friendlyclassname = "Edit"
-    windowclasses = [
-        "Edit",
-        "TEdit",
-        "TMemo",
-        r"WindowsForms\d*\.EDIT\..*",
-        "ThunderTextBox",
-        "ThunderRT6TextBox",
-        ]
-    controltypes = [
-        UIA_EditControlTypeId]
-    has_title = False
-
-    #-----------------------------------------------------------
-    def __init__(self, hwnd):
-        "Initialize the control"
-        super(EditWrapper, self).__init__(hwnd)
-
-        self.writable_props.extend([
-            'SelectionIndices'])
-
-    #-----------------------------------------------------------
-    def LineCount(self):
-        "Return how many lines there are in the Edit"
-        return  self.SendMessage(win32defines.EM_GETLINECOUNT)
-
-    #-----------------------------------------------------------
-    def LineLength(self, line_index):
-        "Return how many characters there are in the line"
-
-        # need to first get a character index of that line
-        char_index = self.SendMessage(win32defines.EM_LINEINDEX, line_index)
-
-        # now get the length of text on that line
-        return self.SendMessage (
-            win32defines.EM_LINELENGTH, char_index, 0)
-
-
-    #-----------------------------------------------------------
-    def GetLine(self, line_index):
-        "Return the line specified"
-
-        text_len = self.LineLength(line_index)
-        # create a buffer and set the length at the start of the buffer
-        text = ctypes.create_unicode_buffer(text_len+3)
-        text[0] = six.unichr(text_len)
-
-        # retrieve the line itself
-        win32functions.SendMessage(self, win32defines.EM_GETLINE, line_index, ctypes.byref(text))
-
-        return text.value
-
-    #-----------------------------------------------------------
-    def Texts(self):
-        "Get the text of the edit control"
-
-        texts = [self.WindowText(), ]
-
-        for i in range(self.LineCount()):
-            texts.append(self.GetLine(i))
-
-        return texts
-
-    #-----------------------------------------------------------
-    def TextBlock(self):
-        "Get the text of the edit control"
-
-        length = self.SendMessage(win32defines.WM_GETTEXTLENGTH)
-
-        text = ctypes.create_unicode_buffer(length + 1)
-
-        win32functions.SendMessage(self, win32defines.WM_GETTEXT, length + 1, ctypes.byref(text))
-
-        return text.value
-
-    #-----------------------------------------------------------
-    def SelectionIndices(self):
-        "The start and end indices of the current selection"
-        start = ctypes.c_int()
-        end = ctypes.c_int()
-        self.SendMessage(
-            win32defines.EM_GETSEL, ctypes.byref(start), ctypes.byref(end))
-
-        return (start.value, end.value)
-
-    #-----------------------------------------------------------
-    def SetWindowText(self, text, append = False):
-        """Override SetWindowText for edit controls because it should not be
-        used for Edit controls.
-
-        Edit Controls should either use SetEditText() or TypeKeys() to modify
-        the contents of the edit control."""
-        HwndWrapper.HwndWrapper.SetWindowText(self, text, append)
-        raise UserWarning(
-            "SetWindowText() should probably not be called for Edit Controls")
-
-    #-----------------------------------------------------------
-    def SetEditText(self, text, pos_start = None, pos_end = None):
-        "Set the text of the edit control"
-        self.VerifyActionable()
-
-        # allow one or both of pos_start and pos_end to be None
-        if pos_start is not None or pos_end is not None:
-
-            # if only one has been specified - then set the other
-            # to the current selection start or end
-            start, end = self.SelectionIndices()
-            if pos_start is None:
-                pos_start = start
-            if pos_end is None:
-                pos_end = end
-
-            # set the selection if either start or end has
-            # been specified
-            self.Select(pos_start, pos_end)
-        else:
-            self.Select()
-
-        # replace the selection with
-        #buffer = ctypes.c_wchar_p(six.text_type(text))
-        
-        if isinstance(text, six.text_type):
-            if six.PY3:
-                buffer = ctypes.create_unicode_buffer(text, size=len(text) + 1)
-            else:
-                buffer = ctypes.create_string_buffer(text.encode(locale.getpreferredencoding(), 'ignore'), size=len(text) + 1)
-        else:
-            if six.PY3:
-                buffer = ctypes.create_unicode_buffer(text.decode(locale.getpreferredencoding()), size=len(text) + 1)
-            else:
-                buffer = ctypes.create_string_buffer(text, size=len(text) + 1)
-        #buffer = ctypes.create_unicode_buffer(text, size=len(text) + 1)
-        '''
-        remote_mem = RemoteMemoryBlock(self)
-        _setTextExStruct = win32structures.SETTEXTEX()
-        _setTextExStruct.flags = win32defines.ST_SELECTION #| win32defines.ST_UNICODE
-        _setTextExStruct.codepage = win32defines.CP_WINUNICODE
-        
-        remote_mem.Write(_setTextExStruct)
-        
-        self.SendMessage(win32defines.EM_SETTEXTEX, remote_mem, ctypes.byref(buffer))
-        '''
-        self.SendMessage(win32defines.EM_REPLACESEL, True, ctypes.byref(buffer))
-
-        #win32functions.WaitGuiThreadIdle(self)
-        #time.sleep(Timings.after_editsetedittext_wait)
-
-        if isinstance(text, six.text_type):
-            if six.PY3:
-                self.actions.log('Set text to the edit box: ' + text)
-            else:
-                self.actions.log('Set text to the edit box: ' + text.encode(locale.getpreferredencoding(), 'ignore'))
-        elif isinstance(text, six.binary_type):
-            self.actions.log(b'Set text to the edit box: ' + text)
-
-        # return this control so that actions can be chained.
-        return self
-
-    # set SetText as an alias to SetEditText
-    SetText = SetEditText
-
-    #-----------------------------------------------------------
-    def Select(self, start = 0, end = None):
-        "Set the edit selection of the edit control"
-        self.VerifyActionable()
-
-        # if we have been asked to select a string
-        if isinstance(start, six.text_type):
-            string_to_select = start
-            #
-            start = self.TextBlock().index(string_to_select)
-
-            if end is None:
-                end = start + len(string_to_select)
-        elif isinstance(start, six.binary_type):
-            string_to_select = start
-            #
-            start = self.TextBlock().index(string_to_select.decode('utf-8'))
-
-            if end is None:
-                end = start + len(string_to_select)
-
-        if end is None:
-            end = -1
-
-        self.SendMessage(win32defines.EM_SETSEL, start, end)
-
-        # give the control a chance to catch up before continuing
-        win32functions.WaitGuiThreadIdle(self)
-
-        time.sleep(Timings.after_editselect_wait)
-
-        # return this control so that actions can be chained.
-        return self
-
-
-#====================================================================
-class StaticWrapper(HwndWrapper.HwndWrapper):
-    "Wrap a windows Static control"
-
-    friendlyclassname = "Static"
-    windowclasses = [
-        "Static",
-        r"WindowsForms\d*\.STATIC\..*",
-        "TPanel"]
-    controltypes = [
-        UIA_ImageControlTypeId,
-        UIA_TextControlTypeId]
-    can_be_label = True
-
-    def __init__(self, hwnd):
-        "Initialize the control"
-        super(StaticWrapper, self).__init__(hwnd)
-
-        # if the control is visible - and it shows an image
-        if self.IsVisible() and (
-            self.HasStyle(win32defines.SS_ICON) or \
-            self.HasStyle(win32defines.SS_BITMAP) or \
-            self.HasStyle(win32defines.SS_CENTERIMAGE) or \
-            self.HasStyle(win32defines.SS_OWNERDRAW)):
-
-            self._NeedsImageProp = True
-
-
-#====================================================================
-# the main reason for this is just to make sure that
-# a Dialog is a known class - and we don't need to take
-# an image of it (as an unknown control class)
-class DialogWrapper(HwndWrapper.HwndWrapper):
-    "Wrap a dialog"
-
-    friendlyclassname = "Dialog"
-    #windowclasses = ["#32770", ]
-    controltypes = [
-	    UIA_WindowControlTypeId]
-    can_be_label = True
-
-    #-----------------------------------------------------------
-    def __init__(self, hwnd):
-        """Initialize the DialogWrapper
-
-        The only extra functionality here is to modify self.friendlyclassname
-        to make it "Dialog" if the class is "#32770" otherwise to leave it
-        the same as the window class.
-        """
-        HwndWrapper.HwndWrapper.__init__(self, hwnd)
-
-        if self.Class() == "#32770":
-            self.friendlyclassname = "Dialog"
-        else:
-            self.friendlyclassname = self.Class()
-
-    #-----------------------------------------------------------
-    def RunTests(self, tests_to_run = None, ref_controls = None):
-        "Run the tests on dialog"
-
-        # get all the controls
-        controls = [self] + self.Children()
-        
-        # add the reference controls
-        if ref_controls is not None:
-            matched_flags = controlproperties.SetReferenceControls(
-                controls, ref_controls)
-            
-            # todo: allow some checking of how well the controls matched
-            # matched_flags says how well they matched
-            # 1 = same number of controls
-            # 2 = ID's matched
-            # 4 = control classes matched
-            # i.e. 1 + 2 + 4 = perfect match
-        
-        return tests.run_tests(controls, tests_to_run)
-
-    #-----------------------------------------------------------
-    def WriteToXML(self, filename):
-        "Write the dialog an XML file (requires elementtree)"
-        
-        controls = [self] + self.Children()
-        props = [ctrl.GetProperties() for ctrl in controls]
-
-        from .. import XMLHelpers
-        XMLHelpers.WriteDialogToFile(filename, props)
-
-    #-----------------------------------------------------------
-    def ClientAreaRect(self):
-        """Return the client area rectangle
-
-        From MSDN
-        The client area of a control is the bounds of the control, minus the
-        nonclient elements such as scroll bars, borders, title bars, and 
-        menus."""
-        rect = win32structures.RECT(self.Rectangle())
-        self.SendMessage(win32defines.WM_NCCALCSIZE, 0, ctypes.byref(rect))
-        return rect
-
-#    #-----------------------------------------------------------
-#    def ReadControlsFromXML(self, filename):
-#        from pywinauto import XMLHelpers
-#        [controlproperties.ControlProps(ctrl) for
-#            ctrl in XMLHelpers.ReadPropertiesFromFile(handle)]  
-
-
-#    #-----------------------------------------------------------
-#    def AddReference(self, reference):
-#
-#        if len(self.Children() != len(reference)):
-#            raise "different number of reference controls"
-#
-#        for i, ctrl in enumerate(reference):
-#        # loop over each of the controls
-#        # and set the reference
-#            if isinstance(ctrl, dict):
-#                ctrl = CtrlProps(ctrl)
-#
-#            self.
-#            if ctrl.Class() != self.Children()[i+1].Class():
-#                print "different classes"
-
-
-
-#====================================================================
-# the main reason for this is just to make sure that
-# a Dialog is a known class - and we don't need to take
-# an image of it (as an unknown control class)
-class PopupMenuWrapper(HwndWrapper.HwndWrapper):
-    "Wrap a Popup Menu"
-
-    friendlyclassname = "PopupMenu"
-    windowclasses = ["#32768", ]
-    controltypes = [
-	    UIA_MenuControlTypeId]
-    has_title = False
-
-    #-----------------------------------------------------------
-    def IsDialog(self):
-        "Return whether it is a dialog"
-        return True
-
-    #-----------------------------------------------------------
-    def _menu_handle(self):
-        '''Get the menu handle for the popup menu'''
-        hMenu = win32gui.SendMessage(self.handle, win32defines.MN_GETHMENU)
-
-        if not hMenu:
-            raise ctypes.WinError()
-
-        return (hMenu, False) # (hMenu, is_main_menu)
->>>>>>> 0a1d315a
+# GUI Application automation and testing library
+# Copyright (C) 2006 Mark Mc Mahon
+#
+# This library is free software; you can redistribute it and/or
+# modify it under the terms of the GNU Lesser General Public License
+# as published by the Free Software Foundation; either version 2.1
+# of the License, or (at your option) any later version.
+#
+# This library is distributed in the hope that it will be useful,
+# but WITHOUT ANY WARRANTY; without even the implied warranty of
+# MERCHANTABILITY or FITNESS FOR A PARTICULAR PURPOSE.
+# See the GNU Lesser General Public License for more details.
+#
+# You should have received a copy of the GNU Lesser General Public
+# License along with this library; if not, write to the
+#    Free Software Foundation, Inc.,
+#    59 Temple Place,
+#    Suite 330,
+#    Boston, MA 02111-1307 USA
+
+"Wraps various standard windows controls"
+from __future__ import absolute_import
+from __future__ import unicode_literals
+
+__revision__ = "$Revision$"
+
+import time
+
+import ctypes
+import win32gui
+import locale
+
+from . import HwndWrapper
+
+from .. import six
+from .. import win32functions
+from .. import win32defines
+from .. import win32structures
+#from .. import findbestmatch
+from .. import controlproperties
+from ..RemoteMemoryBlock import RemoteMemoryBlock
+
+from .. import tests
+from ..timings import Timings
+
+from .. import UIAElementInfo
+
+#====================================================================
+class ButtonWrapper(HwndWrapper.HwndWrapper):
+    "Wrap a windows Button control"
+
+    friendlyclassname = "Button"
+    windowclasses = [
+        "Button",
+        r"WindowsForms\d*\.BUTTON\..*",
+        "TButton",
+        "ThunderCommandButton",
+        "ThunderOptionButton",
+        "ThunderCheckBox"]
+    controltypes = [
+        UIA_ButtonControlTypeId,
+        UIA_CheckBoxControlTypeId,
+        UIA_RadioButtonControlTypeId]
+    can_be_label = True
+
+    #-----------------------------------------------------------
+    def __init__(self, hwnd):
+        "Initialize the control"
+        super(ButtonWrapper, self).__init__(hwnd)
+
+        #self._set_if_needs_image()
+
+
+    def _set_if_needs_image(self, value):
+        "Does nothing see _get_if_needs_image"
+        pass
+    #-----------------------------------------------------------
+    def _get_if_needs_image(self):
+        "Set the _NeedsImageProp attribute if it is an image button"
+
+        # optimization call Style once and work with that rather than
+        # calling HasStyle a number of times
+        style = self.Style()
+
+        if self.IsVisible() and (\
+            style & win32defines.BS_BITMAP == style or \
+            style & win32defines.BS_ICON == style or \
+            style & win32defines.BS_OWNERDRAW == style):
+
+            #self._NeedsImageProp = True
+            return True
+        else:
+            return False
+    _NeedsImageProp = property(_get_if_needs_image, _set_if_needs_image)
+
+    #-----------------------------------------------------------
+    def FriendlyClassName(self):
+        """Return the friendly class name of the button
+
+        Windows controls with the class "Button" can look like different
+        controls based on their style. They can look like the following
+        controls:
+
+          - Buttons, this method returns "Button"
+          - CheckBoxes, this method returns "CheckBox"
+          - RadioButtons, this method returns "RadioButton"
+          - GroupBoxes, this method returns "GroupBox"
+
+        """
+        # get the least significant BIT
+        style_lsb = self.Style() & 0xF
+
+        f_class_name = 'Button'
+
+
+        vb_buttons = {
+            "ThunderOptionButton": "RadioButton",
+            "ThunderCheckBox": "CheckBox",
+            "ThunderCommandButton": "Button"
+        }
+
+        if self.Class() in vb_buttons:
+            f_class_name = vb_buttons[self.Class()]
+
+        if style_lsb == win32defines.BS_3STATE or \
+            style_lsb == win32defines.BS_AUTO3STATE or \
+            style_lsb == win32defines.BS_AUTOCHECKBOX or \
+            style_lsb == win32defines.BS_CHECKBOX:
+            f_class_name = "CheckBox"
+        elif style_lsb == win32defines.BS_RADIOBUTTON or \
+            style_lsb == win32defines.BS_AUTORADIOBUTTON:
+            f_class_name = "RadioButton"
+        elif style_lsb ==  win32defines.BS_GROUPBOX:
+            f_class_name = "GroupBox"
+
+        if self.Style() & win32defines.BS_PUSHLIKE:
+            f_class_name = "Button"
+
+        return f_class_name
+
+
+    #-----------------------------------------------------------
+    def GetCheckState(self):
+        """Return the check state of the checkbox
+
+        The check state is represented by an integer
+        0 - unchecked
+        1 - checked
+        2 - indeterminate
+
+        The following constants are defined in the win32defines module
+        BST_UNCHECKED = 0
+        BST_CHECKED = 1
+        BST_INDETERMINATE = 2
+        """
+        return self.SendMessage(win32defines.BM_GETCHECK)
+
+    #-----------------------------------------------------------
+    def Check(self):
+        "Check a checkbox"
+        self.SendMessageTimeout(win32defines.BM_SETCHECK,
+            win32defines.BST_CHECKED)
+
+        win32functions.WaitGuiThreadIdle(self)
+        time.sleep(Timings.after_buttoncheck_wait)
+
+        # return this control so that actions can be chained.
+        return self
+
+
+    #-----------------------------------------------------------
+    def UnCheck(self):
+        "Uncheck a checkbox"
+        self.SendMessageTimeout(win32defines.BM_SETCHECK,
+            win32defines.BST_UNCHECKED)
+
+        win32functions.WaitGuiThreadIdle(self)
+        time.sleep(Timings.after_buttoncheck_wait)
+
+        # return this control so that actions can be chained.
+        return self
+
+    #-----------------------------------------------------------
+    def SetCheckIndeterminate(self):
+        "Set the checkbox to indeterminate"
+        self.SendMessageTimeout(win32defines.BM_SETCHECK,
+            win32defines.BST_INDETERMINATE)
+
+        win32functions.WaitGuiThreadIdle(self)
+        time.sleep(Timings.after_buttoncheck_wait)
+
+        # return this control so that actions can be chained.
+        return self
+
+    #-----------------------------------------------------------
+    def IsDialog(self):
+        "Buttons are never dialogs so return False"
+        return False
+
+    #-----------------------------------------------------------
+    def Click(self, *args, **kwargs):
+        "Click the Button control"
+    #    import win32functions
+    #    win32functions.WaitGuiThreadIdle(self)
+    #    self.NotifyParent(win32defines.BN_CLICKED)
+        HwndWrapper.HwndWrapper.Click(self, *args, **kwargs)
+    #    win32functions.WaitGuiThreadIdle(self)
+        time.sleep(Timings.after_button_click_wait)
+
+    #-----------------------------------------------------------
+    def CheckByClick(self):
+        "Click the Button control"
+        if self.GetCheckState() != win32defines.BST_CHECKED:
+            self.ClickInput()
+
+    #-----------------------------------------------------------
+    def UncheckByClick(self):
+        "Click the Button control"
+        if self.GetCheckState() != win32defines.BST_UNCHECKED:
+            self.ClickInput()
+
+#====================================================================
+def _get_multiple_text_items(wrapper, count_msg, item_len_msg, item_get_msg):
+    "Helper function to get multiple text items from a control"
+
+    texts = []
+
+    # find out how many text items are in the combobox
+    num_items = wrapper.SendMessage(count_msg)
+
+    # get the text for each item in the combobox
+    for i in range(0, num_items):
+        text_len = wrapper.SendMessage (item_len_msg, i, 0)
+
+        if six.PY3:
+            text = ctypes.create_unicode_buffer(text_len + 1)
+        else:
+            text = ctypes.create_string_buffer(text_len + 1)
+
+        wrapper.SendMessage(item_get_msg, i, ctypes.byref(text))
+
+        if six.PY3:
+            texts.append(text.value.replace('\u200e', ''))
+        else:
+            import locale
+            texts.append(text.value.decode(locale.getpreferredencoding(), 'ignore').replace('?', ''))
+
+    return texts
+
+
+#====================================================================
+class ComboBoxWrapper(HwndWrapper.HwndWrapper):
+    "Wrap a windows ComboBox control"
+
+    friendlyclassname = "ComboBox"
+    windowclasses = [
+        "ComboBox",
+        "WindowsForms\d*\.COMBOBOX\..*",
+        "TComboBox"]
+    controltypes = [
+        UIA_ComboBoxControlTypeId]
+    has_title = False
+
+    #-----------------------------------------------------------
+    def __init__(self, hwnd):
+        "Initialize the control"
+        super(ComboBoxWrapper, self).__init__(hwnd)
+
+        self.writable_props.extend([
+            "SelectedIndex",
+            "DroppedRect",
+            ])
+
+    #-----------------------------------------------------------
+    def DroppedRect(self):
+        "Get the dropped rectangle of the combobox"
+        dropped_rect = win32structures.RECT()
+
+        self.SendMessage(
+            win32defines.CB_GETDROPPEDCONTROLRECT,
+            0,
+            ctypes.byref(dropped_rect))
+
+        # we need to offset the dropped rect from the control
+        dropped_rect -= self.Rectangle()
+
+        return dropped_rect
+
+    #-----------------------------------------------------------
+    def ItemCount(self):
+        "Return the number of items in the combobox"
+        return self.SendMessage(win32defines.CB_GETCOUNT)
+
+    #-----------------------------------------------------------
+    def SelectedIndex(self):
+        "Return the selected index"
+        return self.SendMessage(win32defines.CB_GETCURSEL)
+
+    #-----------------------------------------------------------
+    def SelectedText(self):
+        "Return the selected text"
+        return self.ItemTexts()[self.SelectedIndex()]
+
+    #-----------------------------------------------------------
+    def _get_item_index(self, ident):
+        "Get the index for the item with this 'ident'"
+        if isinstance(ident, six.integer_types):
+
+            if ident >= self.ItemCount():
+                raise IndexError(
+                    "Combobox has %d items, you requested item %d (0 based)"%
+                        (self.ItemCount(),
+                        ident))
+
+            # negative index
+            if ident < 0:
+                # convert it to a positive index
+                ident = (self.ItemCount() + ident)
+
+        elif isinstance(ident, six.string_types):
+            # todo - implement fuzzy lookup for ComboBox items
+            # todo - implement appdata lookup for combobox items
+            ident = self.ItemTexts().index(ident)
+
+        return ident
+
+    #-----------------------------------------------------------
+    def ItemData(self, item):
+        "Returns the item data associated with the item if any"
+        index = self._get_item_index(item)
+        return self.SendMessage(win32defines.CB_GETITEMDATA, index)
+
+    #-----------------------------------------------------------
+    def ItemTexts(self):
+        "Return the text of the items of the combobox"
+        return _get_multiple_text_items(
+            self,
+            win32defines.CB_GETCOUNT,
+            win32defines.CB_GETLBTEXTLEN,
+            win32defines.CB_GETLBTEXT)
+
+    #-----------------------------------------------------------
+    def Texts(self):
+        "Return the text of the items in the combobox"
+        texts = [self.WindowText()]
+        texts.extend(self.ItemTexts())
+        return texts
+
+    #-----------------------------------------------------------
+    def GetProperties(self):
+        "Return the properties of the control as a dictionary"
+        props = HwndWrapper.HwndWrapper.GetProperties(self)
+
+        #props['ItemData'] = []
+        #for i in range(self.ItemCount()):
+        #    props['ItemData'].append(self.ItemData(i))
+
+        return props
+
+    #-----------------------------------------------------------
+    def Select(self, item):
+        """Select the ComboBox item
+
+        item can be either a 0 based index of the item to select
+        or it can be the string that you want to select
+        """
+        self.VerifyActionable()
+
+        index = self._get_item_index(item)
+
+        # change the selected item
+        self.SendMessageTimeout(win32defines.CB_SETCURSEL, index, timeout=0.05)
+
+        # Notify the parent that we are finished selecting
+        self.NotifyParent(win32defines.CBN_SELENDOK)
+
+        # Notify the parent that we have changed
+        self.NotifyParent(win32defines.CBN_SELCHANGE)
+
+        # simple combo boxes don't have drop downs so they do not recieve
+        # this notification
+        if self.HasStyle(win32defines.CBS_DROPDOWN):
+            # Notify the parent that the drop down has closed
+            self.NotifyParent(win32defines.CBN_CLOSEUP)
+
+
+        win32functions.WaitGuiThreadIdle(self)
+        time.sleep(Timings.after_comboboxselect_wait)
+
+        # return this control so that actions can be chained.
+        return self
+
+    #-----------------------------------------------------------
+    #def Deselect(self, item):
+    # Not implemented because it doesn't make sense for combo boxes.
+
+    #TODO def EditControl(self): # return the edit control of the Combobox
+
+    #TODO def ListControl(self): # return the list control of the combobox
+
+    #TODO def ItemText(self, index):  # get the test of item XX?
+
+    #TODO def EditText(self):  # or should this be self.EditControl.Text()?
+
+
+#====================================================================
+class ListBoxWrapper(HwndWrapper.HwndWrapper):
+    "Wrap a windows ListBox control"
+
+    friendlyclassname = "ListBox"
+    windowclasses = [
+        "ListBox",
+        r"WindowsForms\d*\.LISTBOX\..*",
+        "ThunderListBox",
+        "ThunderFileListBox",
+        "TListBox",]
+    controltypes = [
+        UIA_ListControlTypeId]
+    has_title = False
+
+    #-----------------------------------------------------------
+    def __init__(self, hwnd):
+        "Initialize the control"
+        super(ListBoxWrapper, self).__init__(hwnd)
+
+        self.writable_props.extend([
+            "SelectedIndices"])
+
+    #-----------------------------------------------------------
+    def IsSingleSelection(self):
+        """Check whether the listbox has single selection mode."""
+        num_selected = self.SendMessage(win32defines.LB_GETSELCOUNT)
+
+        # if we got LB_ERR then it is a single selection list box
+        return (num_selected == win32defines.LB_ERR)
+
+    #-----------------------------------------------------------
+    def SelectedIndices(self):
+        "The currently selected indices of the listbox"
+        num_selected = self.SendMessage(win32defines.LB_GETSELCOUNT)
+
+        # if we got LB_ERR then it is a single selection list box
+        if num_selected == win32defines.LB_ERR:
+            items = tuple([self.SendMessage(win32defines.LB_GETCURSEL)])
+
+        # otherwise it is a multiselection list box
+        else:
+            items = (ctypes.c_int * num_selected)()
+
+            self.SendMessage(
+                win32defines.LB_GETSELITEMS, num_selected, ctypes.byref(items))
+
+            # Need to convert from Ctypes array to a python tuple
+            items = tuple(items)
+
+        return items
+
+    #-----------------------------------------------------------
+    def _get_item_index(self, ident):
+        "Return the index of the item 'ident'"
+        if isinstance(ident, six.integer_types):
+
+            if ident >= self.ItemCount():
+                raise IndexError(
+                    "ListBox has %d items, you requested item %d (0 based)"%
+                        (self.ItemCount(),
+                        ident))
+
+            # negative index
+            if ident < 0:
+                ident = (self.ItemCount() + ident)
+
+        elif isinstance(ident, six.string_types):
+            # todo - implement fuzzy lookup for ComboBox items
+            # todo - implement appdata lookup for combobox items
+            ident = self.ItemTexts().index(ident) #-1
+
+        return ident
+
+    #-----------------------------------------------------------
+    def ItemCount(self):
+        "Return the number of items in the ListBox"
+        return self.SendMessage(win32defines.LB_GETCOUNT)
+
+    #-----------------------------------------------------------
+    def ItemData(self, i):
+        "Return the ItemData if any associted with the item"
+
+        index = self._get_item_index(i)
+
+        return self.SendMessage(win32defines.LB_GETITEMDATA, index)
+
+    #-----------------------------------------------------------
+    def ItemTexts(self):
+        "Return the text of the items of the listbox"
+        return _get_multiple_text_items(
+            self,
+            win32defines.LB_GETCOUNT,
+            win32defines.LB_GETTEXTLEN,
+            win32defines.LB_GETTEXT)
+
+    #-----------------------------------------------------------
+    def ItemRect(self, item):
+        "Return the rect of the item "
+        index = self._get_item_index(item)
+        rect = win32structures.RECT()
+        res = self.SendMessage(win32defines.LB_GETITEMRECT, index, ctypes.byref(rect))
+        if res == win32defines.LB_ERR:
+            raise RuntimeError("LB_GETITEMRECT failed")
+        return rect
+
+    #-----------------------------------------------------------
+    def Texts(self):
+        "Return the texts of the control"
+        texts = [self.WindowText()]
+        texts.extend(self.ItemTexts())
+        return texts
+
+#    #-----------------------------------------------------------
+#    def GetProperties(self):
+#        "Return the properties as a dictionary for the control"
+#        props = HwndWrapper.HwndWrapper.GetProperties(self)
+#
+#        props['ItemData'] = []
+#        for i in range(self.ItemCount()):
+#            props['ItemData'].append(self.ItemData(i))
+#
+#        return props
+
+    #-----------------------------------------------------------
+    def Select(self, item, select=True):
+        """Select the ListBox item
+
+        item can be either a 0 based index of the item to select
+        or it can be the string that you want to select
+        """
+
+        if self.IsSingleSelection() and (isinstance(item, list) or isinstance(item, tuple)) and len(item) > 1:
+            raise Exception('Cannot set multiple selection for single-selection listbox!')
+
+        if isinstance(item, list) or isinstance(item, tuple):
+            for i in item:
+                if i is not None:
+                    self.Select(i, select)
+            return self
+
+        self.VerifyActionable()
+
+        # Make sure we have an index  so if passed in a
+        # string then find which item it is
+        index = self._get_item_index(item)
+
+        if self.IsSingleSelection():
+            # change the selected item
+            self.SendMessageTimeout(win32defines.LB_SETCURSEL, index)
+        else:
+            if select:
+                # add the item to selection
+                self.SendMessageTimeout(win32defines.LB_SETSEL, win32defines.TRUE, index)
+            else:
+                # remove the item from selection
+                self.SendMessageTimeout(win32defines.LB_SETSEL, win32defines.FALSE, index)
+
+        # Notify the parent that we have changed
+        self.NotifyParent(win32defines.LBN_SELCHANGE)
+
+        win32functions.WaitGuiThreadIdle(self)
+        time.sleep(Timings.after_listboxselect_wait)
+
+        return self
+
+    #-----------------------------------------------------------
+    def SetItemFocus(self, item):
+        "Set the ListBox focus to the item at index"
+
+        index = self._get_item_index(item)
+
+        # if it is a multiple selection dialog
+        if self.HasStyle(win32defines.LBS_EXTENDEDSEL) or \
+            self.HasStyle(win32defines.LBS_MULTIPLESEL):
+            self.SendMessageTimeout(win32defines.LB_SETCARETINDEX, index)
+        else:
+            self.SendMessageTimeout(win32defines.LB_SETCURSEL, index)
+
+        win32functions.WaitGuiThreadIdle(self)
+        time.sleep(Timings.after_listboxfocuschange_wait)
+
+        # return this control so that actions can be chained.
+        return self
+
+
+    #-----------------------------------------------------------
+    def GetItemFocus(self):
+        "Retrun the index of current selection in a ListBox"
+
+        # if it is a multiple selection dialog
+        if self.HasStyle(win32defines.LBS_EXTENDEDSEL) or \
+            self.HasStyle(win32defines.LBS_MULTIPLESEL):
+            return self.SendMessage(win32defines.LB_GETCARETINDEX)
+        else:
+            return self.SendMessage(win32defines.LB_GETCURSEL)
+
+
+#====================================================================
+class EditWrapper(HwndWrapper.HwndWrapper):
+    "Wrap a windows Edit control"
+
+    friendlyclassname = "Edit"
+    windowclasses = [
+        "Edit",
+        "TEdit",
+        "TMemo",
+        r"WindowsForms\d*\.EDIT\..*",
+        "ThunderTextBox",
+        "ThunderRT6TextBox",
+        ]
+    controltypes = [
+        UIA_EditControlTypeId]
+    has_title = False
+
+    #-----------------------------------------------------------
+    def __init__(self, hwnd):
+        "Initialize the control"
+        super(EditWrapper, self).__init__(hwnd)
+
+        self.writable_props.extend([
+            'SelectionIndices'])
+
+    #-----------------------------------------------------------
+    def LineCount(self):
+        "Return how many lines there are in the Edit"
+        return  self.SendMessage(win32defines.EM_GETLINECOUNT)
+
+    #-----------------------------------------------------------
+    def LineLength(self, line_index):
+        "Return how many characters there are in the line"
+
+        # need to first get a character index of that line
+        char_index = self.SendMessage(win32defines.EM_LINEINDEX, line_index)
+
+        # now get the length of text on that line
+        return self.SendMessage (
+            win32defines.EM_LINELENGTH, char_index, 0)
+
+
+    #-----------------------------------------------------------
+    def GetLine(self, line_index):
+        "Return the line specified"
+
+        text_len = self.LineLength(line_index)
+        # create a buffer and set the length at the start of the buffer
+        text = ctypes.create_unicode_buffer(text_len+3)
+        text[0] = six.unichr(text_len)
+
+        # retrieve the line itself
+        win32functions.SendMessage(self, win32defines.EM_GETLINE, line_index, ctypes.byref(text))
+
+        return text.value
+
+    #-----------------------------------------------------------
+    def Texts(self):
+        "Get the text of the edit control"
+
+        texts = [self.WindowText(), ]
+
+        for i in range(self.LineCount()):
+            texts.append(self.GetLine(i))
+
+        return texts
+
+    #-----------------------------------------------------------
+    def TextBlock(self):
+        "Get the text of the edit control"
+
+        length = self.SendMessage(win32defines.WM_GETTEXTLENGTH)
+
+        text = ctypes.create_unicode_buffer(length + 1)
+
+        win32functions.SendMessage(self, win32defines.WM_GETTEXT, length + 1, ctypes.byref(text))
+
+        return text.value
+
+    #-----------------------------------------------------------
+    def SelectionIndices(self):
+        "The start and end indices of the current selection"
+        start = ctypes.c_int()
+        end = ctypes.c_int()
+        self.SendMessage(
+            win32defines.EM_GETSEL, ctypes.byref(start), ctypes.byref(end))
+
+        return (start.value, end.value)
+
+    #-----------------------------------------------------------
+    def SetWindowText(self, text, append = False):
+        """Override SetWindowText for edit controls because it should not be
+        used for Edit controls.
+
+        Edit Controls should either use SetEditText() or TypeKeys() to modify
+        the contents of the edit control."""
+        HwndWrapper.HwndWrapper.SetWindowText(self, text, append)
+        raise UserWarning(
+            "SetWindowText() should probably not be called for Edit Controls")
+
+    #-----------------------------------------------------------
+    def SetEditText(self, text, pos_start = None, pos_end = None):
+        "Set the text of the edit control"
+        self.VerifyActionable()
+
+        # allow one or both of pos_start and pos_end to be None
+        if pos_start is not None or pos_end is not None:
+
+            # if only one has been specified - then set the other
+            # to the current selection start or end
+            start, end = self.SelectionIndices()
+            if pos_start is None:
+                pos_start = start
+            if pos_end is None:
+                pos_end = end
+
+            # set the selection if either start or end has
+            # been specified
+            self.Select(pos_start, pos_end)
+        else:
+            self.Select()
+
+        # replace the selection with
+        #buffer = ctypes.c_wchar_p(six.text_type(text))
+        
+        if isinstance(text, six.text_type):
+            if six.PY3:
+                buffer = ctypes.create_unicode_buffer(text, size=len(text) + 1)
+            else:
+                buffer = ctypes.create_string_buffer(text.encode(locale.getpreferredencoding(), 'ignore'), size=len(text) + 1)
+        else:
+            if six.PY3:
+                buffer = ctypes.create_unicode_buffer(text.decode(locale.getpreferredencoding()), size=len(text) + 1)
+            else:
+                buffer = ctypes.create_string_buffer(text, size=len(text) + 1)
+        #buffer = ctypes.create_unicode_buffer(text, size=len(text) + 1)
+        '''
+        remote_mem = RemoteMemoryBlock(self)
+        _setTextExStruct = win32structures.SETTEXTEX()
+        _setTextExStruct.flags = win32defines.ST_SELECTION #| win32defines.ST_UNICODE
+        _setTextExStruct.codepage = win32defines.CP_WINUNICODE
+        
+        remote_mem.Write(_setTextExStruct)
+        
+        self.SendMessage(win32defines.EM_SETTEXTEX, remote_mem, ctypes.byref(buffer))
+        '''
+        self.SendMessage(win32defines.EM_REPLACESEL, True, ctypes.byref(buffer))
+
+        #win32functions.WaitGuiThreadIdle(self)
+        #time.sleep(Timings.after_editsetedittext_wait)
+
+        if isinstance(text, six.text_type):
+            if six.PY3:
+                self.actions.log('Set text to the edit box: ' + text)
+            else:
+                self.actions.log('Set text to the edit box: ' + text.encode(locale.getpreferredencoding(), 'ignore'))
+        elif isinstance(text, six.binary_type):
+            self.actions.log(b'Set text to the edit box: ' + text)
+
+        # return this control so that actions can be chained.
+        return self
+
+    # set SetText as an alias to SetEditText
+    SetText = SetEditText
+
+    #-----------------------------------------------------------
+    def Select(self, start = 0, end = None):
+        "Set the edit selection of the edit control"
+        self.VerifyActionable()
+
+        # if we have been asked to select a string
+        if isinstance(start, six.text_type):
+            string_to_select = start
+            #
+            start = self.TextBlock().index(string_to_select)
+
+            if end is None:
+                end = start + len(string_to_select)
+        elif isinstance(start, six.binary_type):
+            string_to_select = start
+            #
+            start = self.TextBlock().index(string_to_select.decode('utf-8'))
+
+            if end is None:
+                end = start + len(string_to_select)
+
+        if end is None:
+            end = -1
+
+        self.SendMessage(win32defines.EM_SETSEL, start, end)
+
+        # give the control a chance to catch up before continuing
+        win32functions.WaitGuiThreadIdle(self)
+
+        time.sleep(Timings.after_editselect_wait)
+
+        # return this control so that actions can be chained.
+        return self
+
+
+#====================================================================
+class StaticWrapper(HwndWrapper.HwndWrapper):
+    "Wrap a windows Static control"
+
+    friendlyclassname = "Static"
+    windowclasses = [
+        "Static",
+        r"WindowsForms\d*\.STATIC\..*",
+        "TPanel"]
+    controltypes = [
+        UIA_ImageControlTypeId,
+        UIA_TextControlTypeId]
+    can_be_label = True
+
+    def __init__(self, hwnd):
+        "Initialize the control"
+        super(StaticWrapper, self).__init__(hwnd)
+
+        # if the control is visible - and it shows an image
+        if self.IsVisible() and (
+            self.HasStyle(win32defines.SS_ICON) or \
+            self.HasStyle(win32defines.SS_BITMAP) or \
+            self.HasStyle(win32defines.SS_CENTERIMAGE) or \
+            self.HasStyle(win32defines.SS_OWNERDRAW)):
+
+            self._NeedsImageProp = True
+
+
+#====================================================================
+# the main reason for this is just to make sure that
+# a Dialog is a known class - and we don't need to take
+# an image of it (as an unknown control class)
+class DialogWrapper(HwndWrapper.HwndWrapper):
+    "Wrap a dialog"
+
+    friendlyclassname = "Dialog"
+    #windowclasses = ["#32770", ]
+    controltypes = [
+	    UIA_WindowControlTypeId]
+    can_be_label = True
+
+    #-----------------------------------------------------------
+    def __init__(self, hwnd):
+        """Initialize the DialogWrapper
+
+        The only extra functionality here is to modify self.friendlyclassname
+        to make it "Dialog" if the class is "#32770" otherwise to leave it
+        the same as the window class.
+        """
+        HwndWrapper.HwndWrapper.__init__(self, hwnd)
+
+        if self.Class() == "#32770":
+            self.friendlyclassname = "Dialog"
+        else:
+            self.friendlyclassname = self.Class()
+
+    #-----------------------------------------------------------
+    def RunTests(self, tests_to_run = None, ref_controls = None):
+        "Run the tests on dialog"
+
+        # get all the controls
+        controls = [self] + self.Children()
+        
+        # add the reference controls
+        if ref_controls is not None:
+            matched_flags = controlproperties.SetReferenceControls(
+                controls, ref_controls)
+            
+            # todo: allow some checking of how well the controls matched
+            # matched_flags says how well they matched
+            # 1 = same number of controls
+            # 2 = ID's matched
+            # 4 = control classes matched
+            # i.e. 1 + 2 + 4 = perfect match
+        
+        return tests.run_tests(controls, tests_to_run)
+
+    #-----------------------------------------------------------
+    def WriteToXML(self, filename):
+        "Write the dialog an XML file (requires elementtree)"
+        
+        controls = [self] + self.Children()
+        props = [ctrl.GetProperties() for ctrl in controls]
+
+        from .. import XMLHelpers
+        XMLHelpers.WriteDialogToFile(filename, props)
+
+    #-----------------------------------------------------------
+    def ClientAreaRect(self):
+        """Return the client area rectangle
+
+        From MSDN
+        The client area of a control is the bounds of the control, minus the
+        nonclient elements such as scroll bars, borders, title bars, and 
+        menus."""
+        rect = win32structures.RECT(self.Rectangle())
+        self.SendMessage(win32defines.WM_NCCALCSIZE, 0, ctypes.byref(rect))
+        return rect
+
+#    #-----------------------------------------------------------
+#    def ReadControlsFromXML(self, filename):
+#        from pywinauto import XMLHelpers
+#        [controlproperties.ControlProps(ctrl) for
+#            ctrl in XMLHelpers.ReadPropertiesFromFile(handle)]  
+
+
+#    #-----------------------------------------------------------
+#    def AddReference(self, reference):
+#
+#        if len(self.Children() != len(reference)):
+#            raise "different number of reference controls"
+#
+#        for i, ctrl in enumerate(reference):
+#        # loop over each of the controls
+#        # and set the reference
+#            if isinstance(ctrl, dict):
+#                ctrl = CtrlProps(ctrl)
+#
+#            self.
+#            if ctrl.Class() != self.Children()[i+1].Class():
+#                print "different classes"
+
+
+
+#====================================================================
+# the main reason for this is just to make sure that
+# a Dialog is a known class - and we don't need to take
+# an image of it (as an unknown control class)
+class PopupMenuWrapper(HwndWrapper.HwndWrapper):
+    "Wrap a Popup Menu"
+
+    friendlyclassname = "PopupMenu"
+    windowclasses = ["#32768", ]
+    controltypes = [
+	    UIA_MenuControlTypeId]
+    has_title = False
+
+    #-----------------------------------------------------------
+    def IsDialog(self):
+        "Return whether it is a dialog"
+        return True
+
+    #-----------------------------------------------------------
+    def _menu_handle(self):
+        '''Get the menu handle for the popup menu'''
+        hMenu = win32gui.SendMessage(self.handle, win32defines.MN_GETHMENU)
+
+        if not hMenu:
+            raise ctypes.WinError()
+
+        return (hMenu, False) # (hMenu, is_main_menu)
+