# encoding: utf-8
import time
import sys
from abc import ABCMeta

import six

HOOK_KEY_DOWN = "key down"
HOOK_KEY_UP = "key up"

HOOK_MOUSE_LEFT_BUTTON = "LButton"
HOOK_MOUSE_RIGHT_BUTTON = "RButton"
HOOK_MOUSE_MIDDLE_BUTTON = "MButton"


class EVENT(object):
    ASYNC_CONTENT_LOADED = "AsyncContentLoaded"
    DRAG_CANCEL = "DragCancel"
    DRAG_COMPLETE = "DragComplete"
    DRAG_DROPPED = "DragDropped"
    DRAG_ENTER = "DragEnter"
    DRAG_LEAVE = "DragLeave"
    DRAG_START = "DragStart"
    EDIT_CONVERSION_TARGET_CHANGED = "EditConversionTargetChanged"
    EDIT_TEXT_CHANGED = "EditTextChanged"
    FOCUS_CHANGED = "FocusChanged"
    HOSTED_FRAGMENT_ROOTS_INVALIDATED = "HostedFragmentRootsInvalidated"
    INPUT_DISCARDED = "InputDiscarded"
    INPUT_REACHED_OTHER_ELEMENT = "InputReachedOtherElement"
    INPUT_REACHED_TARGET = "InputReachedTarget"
    INVOKED = "Invoked"
    LAYOUT_INVALIDATED = "LayoutInvalidated"
    LIVE_REGION_CHANGED = "LiveRegionChanged"
    MENU_CLOSED = "MenuClosed"
    MENU_END = "MenuEnd"
    MENU_OPENED = "MenuOpened"
    MENU_START = "MenuStart"
    PROPERTY_CHANGED = "PropertyChanged"
    SELECTION_ELEMENT_ADDED = "SelectionElementAdded"
    SELECTION_ELEMENT_REMOVED = "SelectionElementRemoved"
    SELECTION_ELEMENT_SELECTED = "SelectionElementSelected"
    SELECTION_INVALIDATED = "SelectionInvalidated"
    STRUCTURE_CHANGED = "StructureChanged"
    SYSTEM_ALERT = "SystemAlert"
    TEXT_CHANGED = "TextChanged"
    TEXT_SELECTION_CHANGED = "TextSelectionChanged"
    TOOLTIP_CLOSED = "ToolTipClosed"
    TOOLTIP_OPENED = "ToolTipOpened"
    WINDOW_CLOSED = "WindowClosed"
    WINDOW_OPENED = "WindowOpened"


class PROPERTY(object):
    ACCELERATOR_KEY = "AcceleratorKey"
    ACCESS_KEY = "AccessKey"
    ANNOTATION_TYPE_ID = "AnnotationTypeId"
    ANNOTATION_TYPE_NAME = "AnnotationTypeName"
    ANNOTATION_AUTHOR = "AnnotationAuthor"
    ANNOTATION_DATE_TIME = "AnnotationDateTime"
    ANNOTATION_OBJECTS = "AnnotationObjects"
    ANNOTATION_TARGET = "AnnotationTarget"
    ANNOTATION_TYPES = "AnnotationTypes"
    ARIA_PROPERTIES = "AriaProperties"
    ARIA_ROLE = "AriaRole"
    AUTOMATION_ID = "AutomationId"
    BOUNDING_RECTANGLE = "BoundingRectangle"
    CLASS_NAME = "ClassName"
    CLICKABLE_POINT = "ClickablePoint"
    CONTROL_TYPE = "ControlType"
    CONTROLLER_FOR = "ControllerFor"
    CULTURE = "Culture"
    DESCRIBED_BY = "DescribedBy"
    DOCK_POSITION = "DockPosition"
    DRAG_DROP_EFFECT = "DragDropEffect"
    DRAG_DROP_EFFECTS = "DragDropEffects"
    DRAG_GRABBED_ITEMS = "DragGrabbedItems"
    DRAG_IS_GRABBED = "DragIsGrabbed"
    DROP_TARGET_EFFECT = "DropTargetEffect"
    DROP_TARGET_EFFECTS = "DropTargetEffects"
    EXPAND_COLLAPSE_STATE = "ExpandCollapseState"
    FLOWS_FROM = "FlowsFrom"
    FLOWS_TO = "FlowsTo"
    FRAMEWORK_ID = "FrameworkId"
    FULL_DESCRIPTION = "FullDescription"
    GRID_COLUMN_COUNT = "GridColumnCount"
    GRID_ITEM_COLUMN = "GridItemColumn"
    GRID_ITEM_COLUMN_SPAN = "GridItemColumnSpan"
    GRID_ITEM_CONTAINING_GRID = "GridItemContainingGrid"
    GRID_ITEM_ROW = "GridItemRow"
    GRID_ITEM_ROW_SPAN = "GridItemRowSpan"
    GRID_ROW_COUNT = "GridRowCount"
    HAS_KEYBOARD_FOCUS = "HasKeyboardFocus"
    HELP_TEXT = "HelpText"
    IS_ANNOTATION_PATTERN_AVAILABLE = "IsAnnotationPatternAvailable"
    IS_CONTENT_ELEMENT = "IsContentElement"
    IS_CONTROL_ELEMENT = "IsControlElement"
    IS_CUSTOM_NAVIGATION_PATTERN_AVAILABLE = "IsCustomNavigationPatternAvailable"
    IS_DATA_VALID_FOR_FORM = "IsDataValidForForm"
    IS_DOCK_PATTERN_AVAILABLE = "IsDockPatternAvailable"
    IS_DRAG_PATTERN_AVAILABLE = "IsDragPatternAvailable"
    IS_DROP_TARGET_PATTERN_AVAILABLE = "IsDropTargetPatternAvailable"
    IS_ENABLED = "IsEnabled"
    IS_EXPAND_COLLAPSE_PATTERN_AVAILABLE = "IsExpandCollapsePatternAvailable"
    IS_GRID_ITEM_PATTERN_AVAILABLE = "IsGridItemPatternAvailable"
    IS_GRID_PATTERN_AVAILABLE = "IsGridPatternAvailable"
    IS_INVOKE_PATTERN_AVAILABLE = "IsInvokePatternAvailable"
    IS_ITEM_CONTAINER_PATTERN_AVAILABLE = "IsItemContainerPatternAvailable"
    IS_KEYBOARD_FOCUSABLE = "IsKeyboardFocusable"
    IS_LEGACY_I_ACCESSIBLE_PATTERN_AVAILABLE = "IsLegacyIAccessiblePatternAvailable"
    IS_MULTIPLE_VIEW_PATTERN_AVAILABLE = "IsMultipleViewPatternAvailable"
    IS_OBJECT_MODEL_PATTERN_AVAILABLE = "IsObjectModelPatternAvailable"
    IS_OFFSCREEN = "IsOffscreen"
    IS_PASSWORD = "IsPassword"
    IS_PERIPHERAL = "IsPeripheral"
    IS_RANGE_VALUE_PATTERN_AVAILABLE = "IsRangeValuePatternAvailable"
    IS_REQUIRED_FOR_FORM = "IsRequiredForForm"
    IS_SCROLL_ITEM_PATTERN_AVAILABLE = "IsScrollItemPatternAvailable"
    IS_SCROLL_PATTERN_AVAILABLE = "IsScrollPatternAvailable"
    IS_SELECTION_ITEM_PATTERN_AVAILABLE = "IsSelectionItemPatternAvailable"
    IS_SELECTION_PATTERN_AVAILABLE = "IsSelectionPatternAvailable"
    IS_SPREADSHEET_ITEM_PATTERN_AVAILABLE = "IsSpreadsheetItemPatternAvailable"
    IS_SPREADSHEET_PATTERN_AVAILABLE = "IsSpreadsheetPatternAvailable"
    IS_STYLES_PATTERN_AVAILABLE = "IsStylesPatternAvailable"
    IS_SYNCHRONIZED_INPUT_PATTERN_AVAILABLE = "IsSynchronizedInputPatternAvailable"
    IS_TABLE_ITEM_PATTERN_AVAILABLE = "IsTableItemPatternAvailable"
    IS_TABLE_PATTERN_AVAILABLE = "IsTablePatternAvailable"
    IS_TEXT_CHILD_PATTERN_AVAILABLE = "IsTextChildPatternAvailable"
    IS_TEXT_EDIT_PATTERN_AVAILABLE = "IsTextEditPatternAvailable"
    IS_TEXT_PATTERN2_AVAILABLE = "IsTextPattern2Available"
    IS_TEXT_PATTERN_AVAILABLE = "IsTextPatternAvailable"
    IS_TOGGLE_PATTERN_AVAILABLE = "IsTogglePatternAvailable"
    IS_TRANSFORM_PATTERN2_AVAILABLE = "IsTransformPattern2Available"
    IS_TRANSFORM_PATTERN_AVAILABLE = "IsTransformPatternAvailable"
    IS_VALUE_PATTERN_AVAILABLE = "IsValuePatternAvailable"
    IS_VIRTUALIZED_ITEM_PATTERN_AVAILABLE = "IsVirtualizedItemPatternAvailable"
    IS_WINDOW_PATTERN_AVAILABLE = "IsWindowPatternAvailable"
    ITEM_STATUS = "ItemStatus"
    ITEM_TYPE = "ItemType"
    LABELED_BY = "LabeledBy"
    LANDMARK_TYPE = "LandmarkType"
    LEGACY_I_ACCESSIBLE_CHILD_ID = "LegacyIAccessibleChildId"
    LEGACY_I_ACCESSIBLE_DEFAULT_ACTION = "LegacyIAccessibleDefaultAction"
    LEGACY_I_ACCESSIBLE_DESCRIPTION = "LegacyIAccessibleDescription"
    LEGACY_I_ACCESSIBLE_HELP = "LegacyIAccessibleHelp"
    LEGACY_I_ACCESSIBLE_KEYBOARD_SHORTCUT = "LegacyIAccessibleKeyboardShortcut"
    LEGACY_I_ACCESSIBLE_NAME = "LegacyIAccessibleName"
    LEGACY_I_ACCESSIBLE_ROLE = "LegacyIAccessibleRole"
    LEGACY_I_ACCESSIBLE_SELECTION = "LegacyIAccessibleSelection"
    LEGACY_I_ACCESSIBLE_STATE = "LegacyIAccessibleState"
    LEGACY_I_ACCESSIBLE_VALUE = "LegacyIAccessibleValue"
    LEVEL = "Level"
    LIVE_SETTING = "LiveSetting"
    LOCALIZED_CONTROL_TYPE = "LocalizedControlType"
    LOCALIZED_LANDMARK_TYPE = "LocalizedLandmarkType"
    MULTIPLE_VIEW_CURRENT_VIEW = "MultipleViewCurrentView"
    MULTIPLE_VIEW_SUPPORTED_VIEWS = "MultipleViewSupportedViews"
    NAME = "Name"
    NATIVE_WINDOW_HANDLE = "NativeWindowHandle"
    OPTIMIZE_FOR_VISUAL_CONTENT = "OptimizeForVisualContent"
    ORIENTATION = "Orientation"
    POSITION_IN_SET = "PositionInSet"
    PROCESS_ID = "ProcessId"
    PROVIDER_DESCRIPTION = "ProviderDescription"
    RANGE_VALUE_IS_READ_ONLY = "RangeValueIsReadOnly"
    RANGE_VALUE_LARGE_CHANGE = "RangeValueLargeChange"
    RANGE_VALUE_MAXIMUM = "RangeValueMaximum"
    RANGE_VALUE_MINIMUM = "RangeValueMinimum"
    RANGE_VALUE_SMALL_CHANGE = "RangeValueSmallChange"
    RANGE_VALUE_VALUE = "RangeValueValue"
    RUNTIME_ID = "RuntimeId"
    SCROLL_HORIZONTAL_SCROLL_PERCENT = "ScrollHorizontalScrollPercent"
    SCROLL_HORIZONTAL_VIEW_SIZE = "ScrollHorizontalViewSize"
    SCROLL_HORIZONTALLY_SCROLLABLE = "ScrollHorizontallyScrollable"
    SCROLL_VERTICAL_SCROLL_PERCENT = "ScrollVerticalScrollPercent"
    SCROLL_VERTICAL_VIEW_SIZE = "ScrollVerticalViewSize"
    SCROLL_VERTICALLY_SCROLLABLE = "ScrollVerticallyScrollable"
    SELECTION_CAN_SELECT_MULTIPLE = "SelectionCanSelectMultiple"
    SELECTION_IS_SELECTION_REQUIRED = "SelectionIsSelectionRequired"
    SELECTION_ITEM_IS_SELECTED = "SelectionItemIsSelected"
    SELECTION_ITEM_SELECTION_CONTAINER = "SelectionItemSelectionContainer"
    SELECTION_SELECTION = "SelectionSelection"
    SIZE_OF_SET = "SizeOfSet"
    SPREADSHEET_ITEM_ANNOTATION_OBJECTS = "SpreadsheetItemAnnotationObjects"
    SPREADSHEET_ITEM_ANNOTATION_TYPES = "SpreadsheetItemAnnotationTypes"
    SPREADSHEET_ITEM_FORMULA = "SpreadsheetItemFormula"
    STYLES_EXTENDED_PROPERTIES = "StylesExtendedProperties"
    STYLES_FILL_COLOR = "StylesFillColor"
    STYLES_FILL_PATTERN_COLOR = "StylesFillPatternColor"
    STYLES_FILL_PATTERN_STYLE = "StylesFillPatternStyle"
    STYLES_SHAPE = "StylesShape"
    STYLES_STYLE_ID = "StylesStyleId"
    STYLES_STYLE_NAME = "StylesStyleName"
    TABLE_COLUMN_HEADERS = "TableColumnHeaders"
    TABLE_ITEM_COLUMN_HEADER_ITEMS = "TableItemColumnHeaderItems"
    TABLE_ITEM_ROW_HEADER_ITEMS = "TableItemRowHeaderItems"
    TABLE_ROW_HEADERS = "TableRowHeaders"
    TABLE_ROW_OR_COLUMN_MAJOR = "TableRowOrColumnMajor"
    TOGGLE_STATE = "ToggleState"
    TRANSFORM2_CAN_ZOOM = "Transform2CanZoom"
    TRANSFORM2_ZOOM_LEVEL = "Transform2ZoomLevel"
    TRANSFORM2_ZOOM_MAXIMUM = "Transform2ZoomMaximum"
    TRANSFORM2_ZOOM_MINIMUM = "Transform2ZoomMinimum"
    TRANSFORM_CAN_MOVE = "TransformCanMove"
    TRANSFORM_CAN_RESIZE = "TransformCanResize"
    TRANSFORM_CAN_ROTATE = "TransformCanRotate"
    VALUE_IS_READ_ONLY = "ValueIsReadOnly"
    VALUE_VALUE = "ValueValue"
    WINDOW_CAN_MAXIMIZE = "WindowCanMaximize"
    WINDOW_CAN_MINIMIZE = "WindowCanMinimize"
    WINDOW_IS_MODAL = "WindowIsModal"
    WINDOW_IS_TOPMOST = "WindowIsTopmost"
    WINDOW_WINDOW_INTERACTION_STATE = "WindowWindowInteractionState"
    WINDOW_WINDOW_VISUAL_STATE = "WindowWindowVisualState"


# RecorderEvent
# -- HookEvent
# -- -- RecorderMouseEvent
# -- -- RecorderKeyboardEvent
# -- ApplicationEvent
# -- -- PropertyEvent

class RecorderEvent(object):
    __metaclass__ = ABCMeta

    def __init__(self, *args, **kwargs):
        self.timestamp = time.time()
        self.control_tree_node = None  # event sender

    def __str__(self):
        if six.PY2:
            return self.__repr__().encode(sys.stdout.encoding)
        else:
            return self.__repr__()


class HookEvent(RecorderEvent):
    def __init__(self, current_key=None, event_type=None):
        super(HookEvent, self).__init__()
        self.current_key = current_key
        self.event_type = event_type


class RecorderMouseEvent(HookEvent):
    def __init__(self, current_key=None, event_type=None, mouse_x=0, mouse_y=0):
        super(RecorderMouseEvent, self).__init__(current_key, event_type)
        self.mouse_x = mouse_x
        self.mouse_y = mouse_y

    def __repr__(self):
        if self.control_tree_node:
            elem = u" - {}".format(self.control_tree_node)
        else:
<<<<<<< HEAD
            elem = ""
        description = u"<RecorderMouseEvent - '{}' - '{}' at ({}, {}){} [{}]>".format(self.current_key, self.event_type,
                                                                                      self.mouse_x, self.mouse_y, elem,
                                                                                      self.timestamp)
        if six.PY2:
            return description.encode(sys.stdout.encoding)
        else:
            return description
=======
            elem = u""
        return u"<RecorderMouseEvent - '{}' - '{}' at ({}, {}){} [{}]>".format(self.current_key, self.event_type,
                                                                                     self.mouse_x, self.mouse_y, elem,
                                                                                     self.timestamp)
>>>>>>> 08202370


class RecorderKeyboardEvent(HookEvent):
    def __init__(self, current_key=None, event_type=None, pressed_key=None):
        super(RecorderKeyboardEvent, self).__init__(current_key, event_type)
        self.pressed_key = pressed_key

    def __repr__(self):
        print(self.current_key)
        return u"<RecorderKeyboardEvent - '{}' - '{}', pressed = {} [{}]>".format(
            self.current_key, self.event_type, self.pressed_key, self.timestamp)


class ApplicationEvent(RecorderEvent):
    def __init__(self, name, sender=None):
        super(ApplicationEvent, self).__init__()
        self.name = name
        self.sender = sender

    def __repr__(self):
<<<<<<< HEAD
        description = u"<ApplicationEvent - '{}' from '{}'>".format(self.name, self.sender)
        if six.PY2:
            return description.encode(sys.stdout.encoding)
        else:
            return description
=======
        return u"<ApplicationEvent - '{}' from '{}'>".format(self.name,
            self.sender)
>>>>>>> 08202370


class PropertyEvent(ApplicationEvent):
    def __init__(self, sender, property_name, new_value):
        super(PropertyEvent, self).__init__(EVENT.PROPERTY_CHANGED, sender)
        self.property_name = property_name
        self.new_value = new_value

    def __repr__(self):
<<<<<<< HEAD
        description = u"<PropertyEvent - Change '{}' to '{}' from {}>".format(self.property_name, self.new_value,
                                                                              self.sender)
        if six.PY2:
            return description.encode(sys.stdout.encoding)
        else:
            return description


class EventPattern(object):
    def __init__(self, hook_event=None, app_events=None):
        self.hook_event = hook_event
        self.app_events = app_events

    def __contains__(self, item):
        if not isinstance(item, EventPattern):
            return False

        if item.hook_event and self.hook_event:
            if self.hook_event.current_key != item.hook_event.current_key:
                return False
            if self.hook_event.event_type != item.hook_event.event_type:
                return False

        if item.app_events and self.app_events:
            idx = 0

            for item_ev in item.app_events:
                while idx < len(self.app_events):
                    idx += 1

                    self_ev = self.app_events[idx - 1]
                    if self_ev.name == item_ev.name:
                        break
                else:
                    return False

        return True


class EventHandler(object):
    # str_pattern:
    #     "app.{root_name}.{item_name}.{method}({args})"
    #         args - another str_pattern ?
    #     "pywinauto.mouse.click(button='{button}', coords=({x}, {y}))"
    # What if methods are different for different back-ends ?
    pass
=======
        return u"<PropertyEvent - Change '{}' to '{}' from {}>".format(self.property_name,
            self.new_value, self.sender)
>>>>>>> 08202370
<|MERGE_RESOLUTION|>--- conflicted
+++ resolved
@@ -251,21 +251,10 @@
         if self.control_tree_node:
             elem = u" - {}".format(self.control_tree_node)
         else:
-<<<<<<< HEAD
-            elem = ""
-        description = u"<RecorderMouseEvent - '{}' - '{}' at ({}, {}){} [{}]>".format(self.current_key, self.event_type,
-                                                                                      self.mouse_x, self.mouse_y, elem,
-                                                                                      self.timestamp)
-        if six.PY2:
-            return description.encode(sys.stdout.encoding)
-        else:
-            return description
-=======
             elem = u""
         return u"<RecorderMouseEvent - '{}' - '{}' at ({}, {}){} [{}]>".format(self.current_key, self.event_type,
-                                                                                     self.mouse_x, self.mouse_y, elem,
-                                                                                     self.timestamp)
->>>>>>> 08202370
+                                                                               self.mouse_x, self.mouse_y, elem,
+                                                                               self.timestamp)
 
 
 class RecorderKeyboardEvent(HookEvent):
@@ -286,16 +275,7 @@
         self.sender = sender
 
     def __repr__(self):
-<<<<<<< HEAD
-        description = u"<ApplicationEvent - '{}' from '{}'>".format(self.name, self.sender)
-        if six.PY2:
-            return description.encode(sys.stdout.encoding)
-        else:
-            return description
-=======
-        return u"<ApplicationEvent - '{}' from '{}'>".format(self.name,
-            self.sender)
->>>>>>> 08202370
+        return u"<ApplicationEvent - '{}' from '{}'>".format(self.name, self.sender)
 
 
 class PropertyEvent(ApplicationEvent):
@@ -305,13 +285,7 @@
         self.new_value = new_value
 
     def __repr__(self):
-<<<<<<< HEAD
-        description = u"<PropertyEvent - Change '{}' to '{}' from {}>".format(self.property_name, self.new_value,
-                                                                              self.sender)
-        if six.PY2:
-            return description.encode(sys.stdout.encoding)
-        else:
-            return description
+        return u"<PropertyEvent - Change '{}' to '{}' from {}>".format(self.property_name, self.new_value, self.sender)
 
 
 class EventPattern(object):
@@ -351,8 +325,4 @@
     #         args - another str_pattern ?
     #     "pywinauto.mouse.click(button='{button}', coords=({x}, {y}))"
     # What if methods are different for different back-ends ?
-    pass
-=======
-        return u"<PropertyEvent - Change '{}' to '{}' from {}>".format(self.property_name,
-            self.new_value, self.sender)
->>>>>>> 08202370
+    pass