# GUI Application automation and testing library
# Copyright (C) 2006-2018 Mark Mc Mahon and Contributors
# https://github.com/pywinauto/pywinauto/graphs/contributors
# http://pywinauto.readthedocs.io/en/latest/credits.html
# All rights reserved.
#
# Redistribution and use in source and binary forms, with or without
# modification, are permitted provided that the following conditions are met:
#
# * Redistributions of source code must retain the above copyright notice, this
#   list of conditions and the following disclaimer.
#
# * Redistributions in binary form must reproduce the above copyright notice,
#   this list of conditions and the following disclaimer in the documentation
#   and/or other materials provided with the distribution.
#
# * Neither the name of pywinauto nor the names of its
#   contributors may be used to endorse or promote products derived from
#   this software without specific prior written permission.
#
# THIS SOFTWARE IS PROVIDED BY THE COPYRIGHT HOLDERS AND CONTRIBUTORS "AS IS"
# AND ANY EXPRESS OR IMPLIED WARRANTIES, INCLUDING, BUT NOT LIMITED TO, THE
# IMPLIED WARRANTIES OF MERCHANTABILITY AND FITNESS FOR A PARTICULAR PURPOSE ARE
# DISCLAIMED. IN NO EVENT SHALL THE COPYRIGHT HOLDER OR CONTRIBUTORS BE LIABLE
# FOR ANY DIRECT, INDIRECT, INCIDENTAL, SPECIAL, EXEMPLARY, OR CONSEQUENTIAL
# DAMAGES (INCLUDING, BUT NOT LIMITED TO, PROCUREMENT OF SUBSTITUTE GOODS OR
# SERVICES; LOSS OF USE, DATA, OR PROFITS; OR BUSINESS INTERRUPTION) HOWEVER
# CAUSED AND ON ANY THEORY OF LIABILITY, WHETHER IN CONTRACT, STRICT LIABILITY,
# OR TORT (INCLUDING NEGLIGENCE OR OTHERWISE) ARISING IN ANY WAY OUT OF THE USE
# OF THIS SOFTWARE, EVEN IF ADVISED OF THE POSSIBILITY OF SUCH DAMAGE.

"""Module containing wrapper around VirtualAllocEx/VirtualFreeEx
Win32 API functions to perform custom marshalling
"""
from __future__ import print_function

import sys
import win32api

<<<<<<< HEAD
from .windows import win32defines, win32functions, win32structures
=======
from ctypes import wintypes
from ctypes import c_void_p
from ctypes import pointer
from ctypes import sizeof
from ctypes import byref
from ctypes import c_size_t
from ctypes import WinError
from . import win32functions
from . import win32defines
from . import win32structures
>>>>>>> a7548b1f
from .actionlogger import ActionLogger


class AccessDenied(RuntimeError):

    """Raised when we cannot allocate memory in the control's process"""

    pass


# ====================================================================
class RemoteMemoryBlock(object):

    """Class that enables reading and writing memory in a different process"""

    #----------------------------------------------------------------
    def __init__(self, ctrl, size=4096):
        """Allocate the memory"""
        self.mem_address = 0
        self.size = size
        self.process = 0
        self.handle = ctrl.handle

        if self.handle == 0xffffffff80000000:
            raise Exception('Incorrect handle: ' + str(self.handle))

        self._as_parameter_ = self.mem_address

        pid = wintypes.DWORD()
        win32functions.GetWindowThreadProcessId(self.handle, byref(pid))
        process_id = pid.value
        if not process_id:
            raise AccessDenied(
                str(WinError()) + " Cannot get process ID from handle.")

        self.process = win32functions.OpenProcess(
            win32defines.PROCESS_VM_OPERATION |
            win32defines.PROCESS_VM_READ |
            win32defines.PROCESS_VM_WRITE,
            0,
            process_id
        )

        if not self.process:
            raise AccessDenied(
                str(WinError()) + "process: %d",
                process_id)

        self.mem_address = win32functions.VirtualAllocEx(
            c_void_p(self.process),  # remote process
            c_void_p(0),             # let Valloc decide where
            win32structures.ULONG_PTR(self.size + 4),  # how much to allocate
            win32defines.MEM_RESERVE | \
            win32defines.MEM_COMMIT,  # allocation type
            win32defines.PAGE_READWRITE  # protection
        )
        if hasattr(self.mem_address, 'value'):
            self.mem_address = self.mem_address.value

        if self.mem_address == 0:
            raise WinError()

        if hex(self.mem_address) == '0xffffffff80000000' or hex(self.mem_address).upper() == '0xFFFFFFFF00000000':
            raise Exception('Incorrect allocation: ' + hex(self.mem_address))

        self._as_parameter_ = self.mem_address

        # write guard signature at the end of memory block
        signature = wintypes.LONG(0x66666666)
        ret = win32functions.WriteProcessMemory(
            c_void_p(self.process),
            c_void_p(self.mem_address + self.size),
            pointer(signature),
            win32structures.ULONG_PTR(4),
            win32structures.ULONG_PTR(0)
        )
        if ret == 0:
            ActionLogger().log('================== Error: Failed to write guard signature: address = ' +
                               hex(self.mem_address) + ', size = ' + str(self.size))
            last_error = win32api.GetLastError()
            ActionLogger().log('LastError = ' + str(last_error) + ': ' + win32api.FormatMessage(last_error).rstrip())

    def _CloseHandle(self):
        """Close the handle to the process."""
        ret = win32functions.CloseHandle(self.process)
        #win32api.CloseHandle(self.process)

        if ret == 0:
            ActionLogger().log('Warning: cannot close process handle!')
            #raise WinError()

    #----------------------------------------------------------------
    def CleanUp(self):
        """Free Memory and the process handle"""
        if self.process != 0 and self.mem_address != 0:
            # free up the memory we allocated
            #win32api.SetLastError(0)
            self.CheckGuardSignature()

            ret = win32functions.VirtualFreeEx(
                c_void_p(self.process),
                c_void_p(self.mem_address),
                win32structures.ULONG_PTR(0),
                wintypes.DWORD(win32defines.MEM_RELEASE))
            if ret == 0:
                print('Error: CleanUp: VirtualFreeEx() returned zero for address ', hex(self.mem_address))
                last_error = win32api.GetLastError()
                print('LastError = ', last_error, ': ', win32api.FormatMessage(last_error).rstrip())
                sys.stdout.flush()
                self._CloseHandle()
                raise WinError()
            self.mem_address = 0
            self._CloseHandle()
        else:
            pass  # ActionLogger().log('\nWARNING: Cannot call VirtualFreeEx! process_id == 0.')

    #----------------------------------------------------------------
    def __del__(self):
        """Ensure that the memory is Freed"""
        # Free the memory in the remote process's address space
        self.CleanUp()

    #----------------------------------------------------------------
    def Address(self):
        """Return the address of the memory block"""
        return self.mem_address

    #----------------------------------------------------------------
    def Write(self, data, address=None, size=None):
        """Write data into the memory block"""
        # write the data from this process into the memory allocated
        # from the other process
        if not address:
            address = self.mem_address
        if hasattr(address, 'value'):
            address = address.value

        if size:
            nSize = win32structures.ULONG_PTR(size)
        else:
            nSize = win32structures.ULONG_PTR(sizeof(data))

        if self.size < nSize.value:
            raise Exception(('Write: RemoteMemoryBlock is too small ({0} bytes),' +
                            ' {1} is required.').format(self.size, nSize.value))

        if hex(address).lower().startswith('0xffffff'):
            raise Exception('Write: RemoteMemoryBlock has incorrect address = ' + hex(address))

        ret = win32functions.WriteProcessMemory(
            c_void_p(self.process),
            c_void_p(address),
            pointer(data),
            nSize,
            win32structures.ULONG_PTR(0)
        )

        if ret == 0:
            ActionLogger().log('Error: Write failed: address = ', address)
            last_error = win32api.GetLastError()
            ActionLogger().log('Error: LastError = ', last_error, ': ',
                               win32api.FormatMessage(last_error).rstrip())
            raise WinError()
        self.CheckGuardSignature()

    #----------------------------------------------------------------
    def Read(self, data, address=None, size=None):
        """Read data from the memory block"""
        if not address:
            address = self.mem_address
        if hasattr(address, 'value'):
            address = address.value

        if size:
            nSize = win32structures.ULONG_PTR(size)
        else:
            nSize = win32structures.ULONG_PTR(sizeof(data))

        if self.size < nSize.value:
            raise Exception(('Read: RemoteMemoryBlock is too small ({0} bytes),' +
                            ' {1} is required.').format(self.size, nSize.value))

        if hex(address).lower().startswith('0xffffff'):
            raise Exception('Read: RemoteMemoryBlock has incorrect address =' + hex(address))

        lpNumberOfBytesRead = c_size_t(0)

        ret = win32functions.ReadProcessMemory(
            c_void_p(self.process),
            c_void_p(address),
            byref(data),
            nSize,
            byref(lpNumberOfBytesRead)
        )

        # disabled as it often returns an error - but
        # seems to work fine anyway!!
        if ret == 0:
            # try again
            ret = win32functions.ReadProcessMemory(
                c_void_p(self.process),
                c_void_p(address),
                byref(data),
                nSize,
                byref(lpNumberOfBytesRead)
            )
            if ret == 0:
                last_error = win32api.GetLastError()
                if last_error != win32defines.ERROR_PARTIAL_COPY:
                    ActionLogger().log('Read: WARNING! self.mem_address =' +
                                       hex(self.mem_address) + ' data address =' + str(byref(data)))
                    ActionLogger().log('LastError = ' + str(last_error) +
                                       ': ' + win32api.FormatMessage(last_error).rstrip())
                else:
                    ActionLogger().log('Error: ERROR_PARTIAL_COPY')
                    ActionLogger().log('\nRead: WARNING! self.mem_address =' +
                                       hex(self.mem_address) + ' data address =' + str(byref(data)))

                ActionLogger().log('lpNumberOfBytesRead =' +
                                   str(lpNumberOfBytesRead) + ' nSize =' + str(nSize))
                raise WinError()
            else:
                ActionLogger().log('Warning! Read OK: 2nd attempt!')
        #else:
        #    print 'Read OK: lpNumberOfBytesRead =', lpNumberOfBytesRead, ' nSize =', nSize

        self.CheckGuardSignature()
        return data

    #----------------------------------------------------------------
    def CheckGuardSignature(self):
        """read guard signature at the end of memory block"""
        signature = win32structures.LONG(0)
        lpNumberOfBytesRead = c_size_t(0)
        ret = win32functions.ReadProcessMemory(
            c_void_p(self.process),
            c_void_p(self.mem_address + self.size),
            pointer(signature),  # 0x66666666
            win32structures.ULONG_PTR(4),
            byref(lpNumberOfBytesRead))
        if ret == 0:
            ActionLogger().log('Error: Failed to read guard signature: address = ' +
                               hex(self.mem_address) + ', size = ' + str(self.size) +
                               ', lpNumberOfBytesRead = ' + str(lpNumberOfBytesRead))
            raise WinError()
        else:
            if hex(signature.value) != '0x66666666':
                raise Exception('----------------------------------------   ' +
                                'Error: read incorrect guard signature = ' + hex(signature.value))<|MERGE_RESOLUTION|>--- conflicted
+++ resolved
@@ -35,11 +35,6 @@
 from __future__ import print_function
 
 import sys
-import win32api
-
-<<<<<<< HEAD
-from .windows import win32defines, win32functions, win32structures
-=======
 from ctypes import wintypes
 from ctypes import c_void_p
 from ctypes import pointer
@@ -47,10 +42,11 @@
 from ctypes import byref
 from ctypes import c_size_t
 from ctypes import WinError
-from . import win32functions
-from . import win32defines
-from . import win32structures
->>>>>>> a7548b1f
+import win32api
+
+from .windows import win32functions
+from .windows import win32defines
+from .windows import win32structures
 from .actionlogger import ActionLogger
 
 
