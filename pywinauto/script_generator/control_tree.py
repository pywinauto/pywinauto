--- conflicted
+++ resolved
@@ -16,13 +16,10 @@
 
     def __str__(self):
         return "{}, {}, depth={}".format(self.names, self.rect, self.depth)
-<<<<<<< HEAD
-=======
 
     def get_python_compatible_name(self):
         name = [name for name in self.names if len(name) > 0 and " " not in name][-1]
         return name
->>>>>>> ae3f6055
 
 
 class ControlTree(object):
@@ -39,25 +36,6 @@
         """Create tree structure"""
         # Create a list of this control and all its descendants
         all_ctrls = [self.ctrl, ] + self.ctrl.descendants()
-<<<<<<< HEAD
-        txt_ctrls = [ctrl for ctrl in all_ctrls if ctrl.can_be_label and ctrl.is_visible() and ctrl.window_text()]
-
-        # Build unique control names map
-        name_ctrl_id_map = findbestmatch.UniqueDict()
-        for id, ctrl in enumerate(all_ctrls):
-            unique_names = findbestmatch.get_control_names(ctrl, all_ctrls, txt_ctrls)
-            for name in unique_names:
-                name_ctrl_id_map[name] = id
-
-        # Swap map around
-        ctrl_id_names_map = {}
-        for name, id in name_ctrl_id_map.items():
-            ctrl_id_names_map.setdefault(id, []).append(name)
-
-        # root_names = findbestmatch.get_control_names(self.ctrl, all_ctrls, txt_ctrls)
-        self.root = ControlTreeNode(self.ctrl, ctrl_id_names_map[0], self.ctrl.rectangle())
-        self.root_name = [name for name in self.root.names if len(name) > 0 and " " not in name][-1]
-=======
         # Create a list of all visible text controls
         txt_ctrls = [ctrl for ctrl in all_ctrls if ctrl.can_be_label and ctrl.is_visible() and ctrl.window_text()]
 
@@ -75,7 +53,6 @@
 
         self.root = ControlTreeNode(self.ctrl, ctrl_id_name_map[0], self.ctrl.rectangle())
         self.root_name = self.root.get_python_compatible_name()
->>>>>>> ae3f6055
 
         def go_deep_down_the_tree(parent_node, child_ctrls, current_depth=1):
             if len(child_ctrls) == 0:
@@ -87,11 +64,7 @@
                 except ValueError:
                     continue
 
-<<<<<<< HEAD
-                ctrl_names = ctrl_id_names_map[ctrl_id]
-=======
                 ctrl_names = ctrl_id_name_map[ctrl_id]
->>>>>>> ae3f6055
                 ctrl_rect = ctrl.rectangle()
 
                 ctrl_node = ControlTreeNode(ctrl, ctrl_names, ctrl_rect)
