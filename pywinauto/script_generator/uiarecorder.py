import threading

from comtypes import COMObject, COMError

from .control_tree import ControlTree
from .. import Application
from ..uia_defines import IUIA
from ..win32_hooks import *
from ..win32structures import POINT

_ignored_events = [
    # Event which are handled by separate handlers
    'AutomationFocusChanged', 'AutomationPropertyChanged', 'StructureChanged',

    # Events which produce a lot of noise in output

    # Other unwanted events
]

_ignored_properties_ids = [
    # Properties that create too much noise in output
    IUIA().UIA_dll.UIA_BoundingRectanglePropertyId,
    IUIA().UIA_dll.UIA_IsEnabledPropertyId,
    IUIA().UIA_dll.UIA_IsOffscreenPropertyId,
    IUIA().UIA_dll.UIA_ItemStatusPropertyId,
    IUIA().UIA_dll.UIA_NamePropertyId,
    IUIA().UIA_dll.UIA_WindowWindowInteractionStatePropertyId,

    # Other unwanted properties
]

_cached_properties = [
    IUIA().UIA_dll.UIA_FrameworkIdPropertyId,
    IUIA().UIA_dll.UIA_AutomationIdPropertyId,
    IUIA().UIA_dll.UIA_ClassNamePropertyId,
    IUIA().UIA_dll.UIA_ControlTypePropertyId,
    IUIA().UIA_dll.UIA_ProviderDescriptionPropertyId,
    IUIA().UIA_dll.UIA_ProcessIdPropertyId,
    IUIA().UIA_dll.UIA_LocalizedControlTypePropertyId,
    IUIA().UIA_dll.UIA_NamePropertyId,
]


def synchronized_method(method):
    """Decorator for a synchronized class method"""
    outer_lock = threading.Lock()
    lock_name = "__" + method.__name__ + "_lock" + "__"

    def sync_method(self, *args, **kws):
        with outer_lock:
            if not hasattr(self, lock_name):
                setattr(self, lock_name, threading.Lock())
            lock = getattr(self, lock_name)
            with lock:
                return method(self, *args, **kws)

    return sync_method


class UIAEvent(object):
    """Created when an UIA event happened"""

    def __init__(self, event_name=None, sender=None, property_name=None, struct_change_type=None):
        self.event_name = event_name
        self.sender = sender
        self.property_name = property_name
        self.struct_change_type = struct_change_type

    def __str__(self):
        """Representation of the event"""
        description = '{} - {} | {} | {}'.format(self.event_name, self.sender, self.sender.CachedClassName,
                                                 self.sender.CachedName)
        if self.event_name == 'AutomationPropertyChanged':
            description += '; Property: {}'.format(self.property_name)
        if self.event_name == 'StructureChanged':
            description += '; Structure change type: {}'.format(self.struct_change_type)

        return description


class UiaRecorder(COMObject):
    """Record UIA, keyboard and mouse events"""

    _com_interfaces_ = [IUIA().UIA_dll.IUIAutomationEventHandler,
                        IUIA().UIA_dll.IUIAutomationPropertyChangedEventHandler,
                        IUIA().UIA_dll.IUIAutomationFocusChangedEventHandler,
                        IUIA().UIA_dll.IUIAutomationStructureChangedEventHandler]

    def __init__(self, app=None, record_props=False, record_focus=False, record_struct=False, hot_output=True):
        super(UiaRecorder, self).__init__()

        if app is not None and isinstance(app, Application) and app.backend.name == "uia":
            self.ctrl = app.top_window().wrapper_object()
            self.element_info = self.ctrl.element_info
        else:
            raise TypeError("app must be a pywinauto.Application object ('uia' backend)")
<<<<<<< HEAD
=======

>>>>>>> ae3f6055
        self.element = self.element_info.element

        self.event_log = []
        self.menu_sequence = []

        self.record_props = record_props
        self.record_focus = record_focus
        self.record_struct = record_struct

        self.hot_output = hot_output

        self.recorder_thread = threading.Thread(target=self.recorder_run)
        self.recorder_thread.daemon = False

        self.recorder_start_event = threading.Event()
        self.recorder_stop_event = threading.Event()

        self.hook_thread = threading.Thread(target=self.hook_run)
        self.hook_thread.daemon = False

        # Create control tree with pywinauto control names
        self.control_tree = ControlTree(self.ctrl)

        self.script = "app = pywinauto.Application(backend='uia').start('INSERT_CMD_HERE')\n"

    @synchronized_method
    def add_to_log(self, item):
        """
        Add *item* to event log.
        This is a synchronized method. 
        """
        self.event_log.append(item)
        if self.hot_output:
            print(item)

    @synchronized_method
    def clear_log(self):
        """
        Clear event log.
        This is a synchronized method. 
        """
        self.event_log.clear()

    def is_active(self):
        """Returns True if UiaRecorder is active"""
        return self.recorder_thread.is_alive() or self.hook_thread.is_alive()

    def start(self):
        """Start UiaRecorder"""
        self.recorder_thread.start()
        self.hook_thread.start()

    def stop(self):
        """Stop UiaRecorder"""
        self.recorder_stop_event.set()
        self.hook.stop()

    def _add_handlers(self, element):
        """Add UIA handlers to element and all its descendants"""
        cache_request = IUIA().iuia.CreateCacheRequest()
        for prop_id in _cached_properties:
            cache_request.AddProperty(prop_id)

        for event_id, event in IUIA().known_events_ids.items():
            if event not in _ignored_events:
                IUIA().iuia.AddAutomationEventHandler(event_id,
                                                      element,
                                                      IUIA().tree_scope['subtree'],
                                                      cache_request,
                                                      self)

        # TODO: output gets a lot of 'Exception ignored in:' after terminating thread if next method is used
        if self.record_props:
            properties_ids = [p for p in IUIA().known_properties_ids.keys() if p not in _ignored_properties_ids]
            IUIA().iuia.AddPropertyChangedEventHandler(element,
                                                       IUIA().tree_scope['subtree'],
                                                       cache_request,
                                                       self,
                                                       properties_ids)

        if self.record_focus:
            IUIA().iuia.AddFocusChangedEventHandler(cache_request,
                                                    self)

        if self.record_struct:
            IUIA().iuia.AddStructureChangedEventHandler(element,
                                                        IUIA().tree_scope['subtree'],
                                                        cache_request,
                                                        self)

    def recorder_run(self):
        """Target function for recorder thread"""
        try:
            # Add event handlers to all app's controls
            self._add_handlers(self.element)
        except Exception as exc:
            # Skip exceptions thrown by AddPropertyChangedEventHandler
            print("Exception: {}".format(exc))
        finally:
            self.recorder_start_event.set()

        # Wait until app closes and then remove all handlers
        self.recorder_stop_event.wait()
        IUIA().iuia.RemoveAllEventHandlers()

    def hook_run(self):
        """Target function for hook thread"""
        self.hook = Hook()
        self.hook.handler = self.handle_hook_event
        self.hook.hook(keyboard=False, mouse=True)

    def parse_and_clear_log(self):
        """Parse current event log and clear it afterwards"""
        for event in self.event_log:
            if isinstance(event, MouseEvent):
                if event.control_tree_node:
                    # Choose appropriate name
                    item_name = [name for name in event.control_tree_node.names
                                 if len(name) > 0 and not " " in name][-1]

                    joint_log = "\n".join([str(ev) for ev in self.event_log])
                    if "Invoke_Invoked" in joint_log:
                        self.script += "app.{}.{}.invoke()\n".format(self.control_tree.root_name, item_name)
                    elif "ToggleToggleState" in joint_log:
                        self.script += "app.{}.{}.toggle()\n".format(self.control_tree.root_name, item_name)
                    elif "MenuOpened" in joint_log:
                        self.menu_sequence = [event.control_tree_node.ctrl.window_text(), ]
                    elif "MenuClosed" in joint_log:
                        self.script += "app.{}.menu_select('{}')\n".format(
                            self.control_tree.root_name,
                            " -> ".join(self.menu_sequence) + " -> " + event.control_tree_node.ctrl.window_text())
                        self.menu_sequence = [event.control_tree_node.ctrl.window_text(), ]
                    else:
                        self.script += "app.{}.{}.click_input()\n".format(self.control_tree.root_name, item_name)
                else:
                    self.script += "pywinauto.mouse.click(coords=({}, {}))\n".format(event.mouse_x, event.mouse_y)
        self.clear_log()

    def handle_hook_event(self, args):
        """Callback for keyboard and mouse events"""
        # Handle keyboard hook events
        if isinstance(args, KeyboardEvent):
            if args.current_key == 'K' and args.event_type == 'key down' and 'U' in args.pressed_key:
                pass

        # Handle mouse hook events
        if isinstance(args, MouseEvent):
            # Left mouse button down
            if args.current_key == 'LButton' and args.event_type == 'key down':
                # Parse current event log and clear it
                self.parse_and_clear_log()

                # Add information about clicked item to event
                node = self.control_tree.node_from_point(POINT(args.mouse_x, args.mouse_y))
                if node:
                    args.control_tree_node = node
                # Add new event to log
                self.add_to_log(args)

            if args.current_key == 'RButton' and args.event_type == 'key down':
                self.add_to_log("Right button pressed at ({}, {})".format(args.mouse_x, args.mouse_y))

            if args.current_key == 'WheelButton' and args.event_type == 'key down':
                self.add_to_log("Wheel button pressed at ({}, {})".format(args.mouse_x, args.mouse_y))

    def IUIAutomationEventHandler_HandleAutomationEvent(self, sender, eventID):
        if not self.recorder_start_event.is_set():
            return

        event = UIAEvent(event_name=IUIA().known_events_ids[eventID], sender=sender)
        self.add_to_log(event)

        if event.event_name == 'MenuModeStart':
            self.control_tree.rebuild()

        if event.event_name == 'MenuOpened':
            self._add_handlers(sender)

        if event.event_name == 'Window_WindowOpened':
            self._add_handlers(sender)
            self.control_tree.rebuild()

        if event.event_name == 'Window_WindowClosed':
            # Detect if top_window is already closed
            try:
                process_id = self.element_info.process_id
            except COMError:
                process_id = 0
            if process_id == 0:
                self.stop()
                self.parse_and_clear_log()
                self.script += "app.kill()\n"

    def IUIAutomationPropertyChangedEventHandler_HandlePropertyChangedEvent(self, sender, propertyId, newValue):
        if not self.recorder_start_event.is_set():
            return

        event = UIAEvent(event_name='AutomationPropertyChanged', sender=sender,
                         property_name=IUIA().known_properties_ids[propertyId])
        self.add_to_log(event)

    def IUIAutomationFocusChangedEventHandler_HandleFocusChangedEvent(self, sender):
        if not self.recorder_start_event.is_set():
            return

        event = UIAEvent(event_name='AutomationFocusChanged', sender=sender)
        self.add_to_log(event)

    def IUIAutomationStructureChangedEventHandler_HandleStructureChangedEvent(self, sender, changeType, runtimeId):
        if not self.recorder_start_event.is_set():
            return

        event = UIAEvent(event_name='StructureChanged', sender=sender, struct_change_type=changeType)
        self.add_to_log(event)<|MERGE_RESOLUTION|>--- conflicted
+++ resolved
@@ -94,10 +94,7 @@
             self.element_info = self.ctrl.element_info
         else:
             raise TypeError("app must be a pywinauto.Application object ('uia' backend)")
-<<<<<<< HEAD
-=======
-
->>>>>>> ae3f6055
+
         self.element = self.element_info.element
 
         self.event_log = []
