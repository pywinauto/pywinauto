--- conflicted
+++ resolved
@@ -87,7 +87,6 @@
             self.known_control_types[ctrl_type] = type_id
             self.known_control_type_ids[type_id] = ctrl_type
 
-<<<<<<< HEAD
         # Collect all known properties
         self._properties = self._get_attrs_ending_with('PropertyId')
         self.known_properties_ids = {}  # numeric id: string id
@@ -114,10 +113,6 @@
         return attrs
 
     def build_condition(self, process=None, class_name=None, title=None, control_type=None, content_only=None):
-=======
-    def build_condition(self, process=None, class_name=None, title=None, control_type=None,
-                        content_only=None):
->>>>>>> fd274587
         """Build UIA filtering conditions"""
         conditions = []
         if process:
@@ -168,10 +163,7 @@
         'LegacyIAccessible', 'MulipleView', 'RangeValue', 'ScrollItem', 'Scroll',
         'SelectionItem', 'Selection', 'SynchronizedInput', 'TableItem', 'Table',
         'Text', 'Toggle', 'VirtualizedItem', 'Value', 'Window',
-<<<<<<< HEAD
-=======
         'Transform',
->>>>>>> fd274587
 
         # Windows 8 and later
         'Annotation', 'Drag', 'Drop', 'ObjectModel', 'Spreadsheet',
@@ -224,15 +216,6 @@
 toggle_state_on = IUIA().ui_automation_client.ToggleState_On
 toggle_state_inderteminate = IUIA().ui_automation_client.ToggleState_Indeterminate
 
-<<<<<<< HEAD
-=======
-
-class NoPatternInterfaceError(Exception):
-
-    """There is no such interface for the specified pattern"""
-    pass
-
->>>>>>> fd274587
 # values for enumeration 'ExpandCollapseState'
 expand_state_collapsed = IUIA().ui_automation_client.ExpandCollapseState_Collapsed
 expand_state_expanded = IUIA().ui_automation_client.ExpandCollapseState_Expanded
@@ -244,7 +227,13 @@
 window_visual_state_maximized = IUIA().ui_automation_client.WindowVisualState_Maximized
 window_visual_state_minimized = IUIA().ui_automation_client.WindowVisualState_Minimized
 
-<<<<<<< HEAD
+# values for enumeration 'ScrollAmount'
+scroll_large_decrement = IUIA().ui_automation_client.ScrollAmount_LargeDecrement
+scroll_small_decrement = IUIA().ui_automation_client.ScrollAmount_SmallDecrement
+scroll_no_amount = IUIA().ui_automation_client.ScrollAmount_NoAmount
+scroll_large_increment = IUIA().ui_automation_client.ScrollAmount_LargeIncrement
+scroll_small_increment = IUIA().ui_automation_client.ScrollAmount_SmallIncrement
+
 # values for enumeration 'StructureChangeType'
 structure_change_child_added = IUIA().ui_automation_client.StructureChangeType_ChildAdded
 structure_change_child_removed = IUIA().ui_automation_client.StructureChangeType_ChildRemoved
@@ -252,18 +241,6 @@
 structure_change_children_bulk_removed = IUIA().ui_automation_client.StructureChangeType_ChildrenBulkRemoved
 structure_change_children_invalidated = IUIA().ui_automation_client.StructureChangeType_ChildrenInvalidated
 structure_change_children_reordered = IUIA().ui_automation_client.StructureChangeType_ChildrenReordered
-=======
-# values for enumeration 'ScrollAmount'
-scroll_large_decrement = IUIA().ui_automation_client.ScrollAmount_LargeDecrement
-scroll_small_decrement = IUIA().ui_automation_client.ScrollAmount_SmallDecrement
-scroll_no_amount = IUIA().ui_automation_client.ScrollAmount_NoAmount
-scroll_large_increment = IUIA().ui_automation_client.ScrollAmount_LargeIncrement
-scroll_small_increment = IUIA().ui_automation_client.ScrollAmount_SmallIncrement
-
-
-def get_elem_interface(element_info, pattern_name):
-    """A helper to retrieve an element interface by the specified pattern name
->>>>>>> fd274587
 
 
 class NoPatternInterfaceError(Exception):
