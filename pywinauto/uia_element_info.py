--- conflicted
+++ resolved
@@ -76,11 +76,9 @@
         else:
             self._element = IUIA().root
 
-<<<<<<< HEAD
         self.set_cache_strategy(cached=cache_enable)
-=======
-        self.set_cache_strategy(cached = cache_enable)
->>>>>>> fd274587
+
+        self.set_cache_strategy(cached=cache_enable)
 
     def _get_current_class_name(self):
         """Return an actual class name of the element"""
@@ -88,11 +86,7 @@
             cn = self._element.CurrentClassName
             return text_type('') if cn is None else cn
         except COMError:
-<<<<<<< HEAD
-            return None  # probably element already doesn't exist
-=======
             return text_type('')  # probably element already doesn't exist
->>>>>>> fd274587
 
     def _get_cached_class_name(self):
         """Return a cached class name of the element"""
@@ -132,11 +126,7 @@
             n = self._element.CurrentName
             return text_type('') if n is None else n
         except COMError:
-<<<<<<< HEAD
-            return None  # probably element already doesn't exist
-=======
             return text_type('')  # probably element already doesn't exist
->>>>>>> fd274587
 
     def _get_cached_name(self):
         """Return a cached name of the element"""
