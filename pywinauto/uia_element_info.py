# GUI Application automation and testing library
# Copyright (C) 2006-2018 Mark Mc Mahon and Contributors
# https://github.com/pywinauto/pywinauto/graphs/contributors
# http://pywinauto.readthedocs.io/en/latest/credits.html
# All rights reserved.
#
# Redistribution and use in source and binary forms, with or without
# modification, are permitted provided that the following conditions are met:
#
# * Redistributions of source code must retain the above copyright notice, this
#   list of conditions and the following disclaimer.
#
# * Redistributions in binary form must reproduce the above copyright notice,
#   this list of conditions and the following disclaimer in the documentation
#   and/or other materials provided with the distribution.
#
# * Neither the name of pywinauto nor the names of its
#   contributors may be used to endorse or promote products derived from
#   this software without specific prior written permission.
#
# THIS SOFTWARE IS PROVIDED BY THE COPYRIGHT HOLDERS AND CONTRIBUTORS "AS IS"
# AND ANY EXPRESS OR IMPLIED WARRANTIES, INCLUDING, BUT NOT LIMITED TO, THE
# IMPLIED WARRANTIES OF MERCHANTABILITY AND FITNESS FOR A PARTICULAR PURPOSE ARE
# DISCLAIMED. IN NO EVENT SHALL THE COPYRIGHT HOLDER OR CONTRIBUTORS BE LIABLE
# FOR ANY DIRECT, INDIRECT, INCIDENTAL, SPECIAL, EXEMPLARY, OR CONSEQUENTIAL
# DAMAGES (INCLUDING, BUT NOT LIMITED TO, PROCUREMENT OF SUBSTITUTE GOODS OR
# SERVICES; LOSS OF USE, DATA, OR PROFITS; OR BUSINESS INTERRUPTION) HOWEVER
# CAUSED AND ON ANY THEORY OF LIABILITY, WHETHER IN CONTRACT, STRICT LIABILITY,
# OR TORT (INCLUDING NEGLIGENCE OR OTHERWISE) ARISING IN ANY WAY OUT OF THE USE
# OF THIS SOFTWARE, EVEN IF ADVISED OF THE POSSIBILITY OF SUCH DAMAGE.

"""Implementation of the class to deal with an UI element (based on UI Automation API)"""

from comtypes import COMError
from six import integer_types, text_type

from .uia_defines import IUIA
from .uia_defines import get_elem_interface

from .handleprops import dumpwindow, controlid
from .element_info import ElementInfo
from .win32structures import RECT
from .actionlogger import ActionLogger


def elements_from_uia_array(ptrs, cache_enable=False):
    """Build a list of UIAElementInfo elements from IUIAutomationElementArray"""
    elements = []
    for n in range(ptrs.Length):
        try:
            elements.append(UIAElementInfo(ptrs.GetElement(n), cache_enable))
        except COMError:
            continue
    return elements


class UIAElementInfo(ElementInfo):
    """UI element wrapper for IUIAutomation API"""

    def __init__(self, handle_or_elem=None, cache_enable=False):
        """
        Create an instance of UIAElementInfo from a handle (int or long)
        or from an IUIAutomationElement.

        If handle_or_elem is None create an instance for UI root element.
        """
        if handle_or_elem is not None:
            if isinstance(handle_or_elem, integer_types):
                # Create instane of UIAElementInfo from a handle
                self._element = IUIA().iuia.ElementFromHandle(handle_or_elem)
            elif isinstance(handle_or_elem, IUIA().ui_automation_client.IUIAutomationElement):
                self._element = handle_or_elem
            else:
                raise TypeError("UIAElementInfo object can be initialized " + \
                                "with integer or IUIAutomationElement instance only!")
        else:
            self._element = IUIA().root

        self.set_cache_strategy(cached=cache_enable)
<<<<<<< HEAD

        self.set_cache_strategy(cached=cache_enable)
=======
>>>>>>> 4f4a476a

    def _get_current_class_name(self):
        """Return an actual class name of the element"""
        try:
            cn = self._element.CurrentClassName
            return text_type('') if cn is None else cn
        except COMError:
            return text_type('')  # probably element already doesn't exist

    def _get_cached_class_name(self):
        """Return a cached class name of the element"""
        if self._cached_class_name is None:
            self._cached_class_name = self._get_current_class_name()
        return self._cached_class_name

    def _get_current_handle(self):
        """Return an actual handle of the element"""
        try:
            return self._element.CurrentNativeWindowHandle
        except COMError:
            return None  # probably element already doesn't exist

    def _get_cached_handle(self):
        """Return a cached handle of the element"""
        if self._cached_handle is None:
            self._cached_handle = self._get_current_handle()
        return self._cached_handle

    def _get_current_control_type(self):
        """Return an actual control type of the element"""
        try:
            return IUIA().known_control_type_ids[self._element.CurrentControlType]
        except COMError:
            return None  # probably element already doesn't exist

    def _get_cached_control_type(self):
        """Return a cached control type of the element"""
        if self._cached_control_type is None:
            self._cached_control_type = self._get_current_control_type()
        return self._cached_control_type

    def _get_current_name(self):
        """Return an actual name of the element"""
        try:
            n = self._element.CurrentName
            return text_type('') if n is None else n
        except COMError:
            return text_type('')  # probably element already doesn't exist

    def _get_cached_name(self):
        """Return a cached name of the element"""
        if self._cached_name is None:
            self._cached_name = self._get_current_name()
        return self._cached_name

    def _get_current_visible(self):
        """Return an actual visible property of the element"""
        try:
            return bool(not self._element.CurrentIsOffscreen)
        except COMError:
            return False  # probably element already doesn't exist

    def _get_cached_visible(self):
        """Return a cached visible property of the element"""
        if self._cached_visible is None:
            self._cached_visible = self._get_current_visible()
        return self._cached_visible

    def _get_current_rich_text(self):
        """Return the actual rich_text of the element"""
        if not self.class_name:
            return self.name
        try:
            pattern = get_elem_interface(self._element, "Text")
            return pattern.DocumentRange.GetText(-1)
        except Exception:
            return self.name  # TODO: probably we should raise an exception here

    def _get_cached_rich_text(self):
        """Return the cached rich_text of the element"""
        if self._cached_rich_text is None:
            self._cached_rich_text = self._get_current_rich_text()
        return self._cached_rich_text

    def set_cache_strategy(self, cached=None):
        """Setup a cache strategy for frequently used attributes"""
        if cached is True:
            # Refresh cached attributes
            self._cached_class_name = None
            self._cached_handle = None
            self._cached_control_type = None
            self._cached_name = None
            self._cached_visible = None
            self._cached_rich_text = None

            # Switch to cached attributes
            self._get_class_name = self._get_cached_class_name
            self._get_handle = self._get_cached_handle
            self._get_control_type = self._get_cached_control_type
            self._get_name = self._get_cached_name
            self._get_visible = self._get_cached_visible
            self._get_rich_text = self._get_cached_rich_text
        else:
            # Switch to actual (non-cached) attributes
            self._get_class_name = self._get_current_class_name
            self._get_handle = self._get_current_handle
            self._get_control_type = self._get_current_control_type
            self._get_name = self._get_current_name
            self._get_visible = self._get_current_visible
            self._get_rich_text = self._get_current_rich_text

    @property
    def element(self):
        """Return AutomationElement's instance"""
        return self._element

    @property
    def automation_id(self):
        """Return AutomationId of the element"""
        try:
            return self._element.CurrentAutomationId
        except COMError:
            return None  # probably element already doesn't exist

    @property
    def control_id(self):
        """Return ControlId of the element if it has a handle"""
        if (self.handle):
            return controlid(self.handle)
        else:
            return None

    @property
    def process_id(self):
        """Return ProcessId of the element"""
        try:
            return self._element.CurrentProcessId
        except COMError:
            return None  # probably element already doesn't exist

    @property
    def framework_id(self):
        """Return FrameworkId of the element"""
        try:
            return self._element.CurrentFrameworkId
        except COMError:
            return None  # probably element already doesn't exist

    @property
    def runtime_id(self):
        """Return Runtime ID (hashable value but may be different from run to run)"""
        return self._element.GetRuntimeId()

    @property
    def name(self):
        """Return name of the element"""
        return self._get_name()

    @property
    def class_name(self):
        """Return class name of the element"""
        return self._get_class_name()

    @property
    def control_type(self):
        """Return control type of element"""
        return self._get_control_type()

    @property
    def handle(self):
        """Return handle of the element"""
        return self._get_handle()

    @property
    def parent(self):
        """Return parent of the element"""
        parent_elem = IUIA().iuia.ControlViewWalker.GetParentElement(self._element)
        if parent_elem:
            return UIAElementInfo(parent_elem)
        else:
            return None

    def _get_elements(self, tree_scope, cond=IUIA().true_condition, cache_enable=False):
        """Find all elements according to the given tree scope and conditions"""
        try:
            ptrs_array = self._element.FindAll(tree_scope, cond)
            return elements_from_uia_array(ptrs_array, cache_enable)
        except(COMError, ValueError):
            ActionLogger().log("COM error: can't get elements")
            return []

    def children(self, **kwargs):
        """Return a list of only immediate children of the element

         * **kwargs** is a criteria to reduce a list by process,
           class_name, control_type, content_only and/or title.
        """
        cache_enable = kwargs.pop('cache_enable', False)
        cond = IUIA().build_condition(**kwargs)
        return self._get_elements(IUIA().tree_scope["children"], cond, cache_enable)

    def iter_children(self, **kwargs):
        """Return a generator of only immediate children of the element

         * **kwargs** is a criteria to reduce a list by process,
           class_name, control_type, content_only and/or title.
        """
        cond = IUIA().build_condition(**kwargs)
        tree_walker = IUIA().iuia.CreateTreeWalker(cond)
        element = tree_walker.GetFirstChildElement(self._element)
        while element:
            yield UIAElementInfo(element)
            element = tree_walker.GetNextSiblingElement(element)

    def descendants(self, **kwargs):
        """Return a list of all descendant children of the element

         * **kwargs** is a criteria to reduce a list by process,
           class_name, control_type, content_only and/or title.
        """
        cache_enable = kwargs.pop('cache_enable', False)
        depth = kwargs.pop('depth', None)
        cond = IUIA().build_condition(**kwargs)
        elements = self._get_elements(IUIA().tree_scope["descendants"], cond, cache_enable)

        elements = ElementInfo.filter_with_depth(elements, self, depth)

        return elements

    @property
    def visible(self):
        """Check if the element is visible"""
        return self._get_visible()

    @property
    def enabled(self):
        """Check if the element is enabled"""
        return bool(self._element.CurrentIsEnabled)

    @property
    def rectangle(self):
        """Return rectangle of the element"""
        bound_rect = self._element.CurrentBoundingRectangle
        rect = RECT(bound_rect.left, bound_rect.top, bound_rect.right, bound_rect.bottom)
        return rect

    def dump_window(self):
        """Dump window to a set of properties"""
        return dumpwindow(self.handle)

    @property
    def rich_text(self):
        """Return rich_text of the element"""
        return self._get_rich_text()

    def __eq__(self, other):
        """Check if 2 UIAElementInfo objects describe 1 actual element"""
        if not isinstance(other, UIAElementInfo):
            return False
        return bool(IUIA().iuia.CompareElements(self.element, other.element))<|MERGE_RESOLUTION|>--- conflicted
+++ resolved
@@ -77,11 +77,8 @@
             self._element = IUIA().root
 
         self.set_cache_strategy(cached=cache_enable)
-<<<<<<< HEAD
 
         self.set_cache_strategy(cached=cache_enable)
-=======
->>>>>>> 4f4a476a
 
     def _get_current_class_name(self):
         """Return an actual class name of the element"""
