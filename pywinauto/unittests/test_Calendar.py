--- conflicted
+++ resolved
@@ -218,7 +218,6 @@
         self.assertEqual(systemTime.wMonth, now.month)
         self.assertEqual(systemTime.wDay, now.day)
 
-<<<<<<< HEAD
     def _get_expected_minimized_rectangle(self):
         expected_rect = win32structures.RECT()
         expected_rect.left = 0
@@ -235,9 +234,6 @@
 
     def _set_calendar_state_into_multiselect(self):
         self.app['Common Controls Sample']['MCS_MULTISELECT'].Click()
-=======
-    def set_calendar_state_into_multiselect(self):
-        self.app['Common Controls Sample']['MCS_MULTISELECT'].WrapperObject().Click()
 
     def test_can_get_today(self):
         """Test getting the control's today field"""
@@ -254,7 +250,6 @@
         """Test can set and get first day of the week"""
         self.calendar.set_first_weekday(4)
         self.assertEqual((True,4), self.calendar.get_first_weekday())
->>>>>>> 56ebde02
 
 if __name__ == "__main__":
     unittest.main()