from __future__ import print_function
from __future__ import unicode_literals

"Tests for UIAWrapper"

import time
#import pprint
#import pdb
#import warnings

import ctypes
import locale
import re

import sys, os
sys.path.append(".")
from pywinauto.application import Application
from pywinauto.sysinfo import is_x64_Python, is_x64_OS, UIA_support
if UIA_support:
    import pywinauto.uia_defines as uia_defs
    from pywinauto.controls.UIAWrapper import UIAWrapper
from pywinauto import findwindows
#from pywinauto import clipboard
from pywinauto import backend
from pywinauto.timings import Timings, TimeoutError
Timings.Defaults()

import unittest

wpf_samples_folder = os.path.join(
   os.path.dirname(__file__), r"..\..\apps\WPF_samples")
if is_x64_Python():
    wpf_samples_folder = os.path.join(wpf_samples_folder, 'x64')
wpf_app_1 = os.path.join(wpf_samples_folder, u"WpfApplication1.exe")

if UIA_support:
    # Set backend to UIA

    class UIAWrapperTests(unittest.TestCase):
        "Unit tests for the UIAWrapper class"

        def setUp(self):
            """Start the application set some data and ensure the application
            is in the state we want it."""

            # start the application
            self.app = Application(backend = 'uia')
            self.app = self.app.Start(wpf_app_1)

            self.dlg = self.app.WPFSampleApplication
            self.button = UIAWrapper(self.dlg.OK.element_info)
            self.edit = UIAWrapper(self.dlg.TestLabelEdit.element_info)
            self.label = UIAWrapper(self.dlg.TestLabel.element_info)

        def tearDown(self):
            "Close the application after tests"
            self.app.kill_()

        def testFriendlyClassName(self):
            "Test getting the friendly classname of the dialog"
            self.assertEqual(self.button.friendly_class_name(), "Button")

        def test_find_nontop_ctl_by_class_name_and_title(self):
            """Test getting a non-top control by a class name and a title"""
            # Look up for a non-top button control with 'Apply' caption
            caption = 'Apply'
            wins = self.app.windows_(top_level_only = False,
                                     class_name = 'Button',
                                     title = caption)

            # Verify the number of found wrappers
            self.assertEqual(len(wins), 1)

            # Verify the caption of the found wrapper
            self.assertEqual(wins[0].texts()[0], caption)

        def test_find_top_win_by_class_name_and_title(self):
            """Test getting a top window by a class name and a title"""
            # Since the top_level_only is True by default 
            # we don't specify it as a criteria argument
            caption = 'WPF Sample Application'
            wins = self.app.windows_(class_name = 'Window',
                                     title = caption)

            # Verify the number of found wrappers
            self.assertEqual(len(wins), 1)

            # Verify the caption of the found wrapper
            self.assertEqual(wins[0].texts()[0], caption)

        def testClass(self):
            "Test getting the classname of the dialog"
            self.assertEqual(self.button.class_name(), "Button")

        def testWindowText(self):
            "Test getting the window Text of the dialog"
            self.assertEqual(self.label.window_text(), u"TestLabel")

        def testControlID(self):
            self.assertEqual(self.button.control_id(), None)

        def testIsVisible(self):
            self.assertEqual(self.button.is_visible(), True)

        def testIsEnabled(self):
            self.assertEqual(self.button.is_enabled(), True)

        def testProcessID(self):
            self.assertEqual(self.button.process_id(), self.dlg.process_id())
            self.assertNotEqual(self.button.process_id(), 0)

        def testIsDialog(self):
            self.assertEqual(self.button.is_dialog(), False)

        def testParent(self):
            self.assertEqual(self.button.parent(), self.dlg.WrapperObject())

        def testTopLevelParent(self):
            self.assertEqual(self.button.top_level_parent(), self.dlg.WrapperObject())

        def testTexts(self):
            self.assertEqual(self.dlg.texts(), ['WPF Sample Application'])

        def testChildren(self):
            self.assertEqual(len(self.button.children()), 1)
            self.assertEqual(self.button.children()[0].class_name(), "TextBlock")

        def testIsChild(self):
            self.assertEqual(self.button.is_child(self.dlg.WrapperObject()), True)

        def testEquals(self):
            self.assertNotEqual(self.button, self.dlg.WrapperObject())
            self.assertEqual(self.button, self.button.element_info)
            self.assertEqual(self.button, self.button)

        #def testVerifyActionable(self):
        #    self.assertRaises()

        #def testVerifyEnabled(self):
        #    self.assertRaises()

        #def testVerifyVisible(self):
        #    self.assertRaises()

        def testIsKeyboardFocusable(self):
            self.assertEqual(self.button.is_keyboard_focusable(), True)
            self.assertEqual(self.edit.is_keyboard_focusable(), True)
            self.assertEqual(self.label.is_keyboard_focusable(), False)

        def testHasKeyboardFocus(self):
            self.edit.set_focus()
            self.assertEqual(self.edit.has_keyboard_focus(), True)

        def testSetFocus(self):
            self.edit.set_focus()
            self.assertEqual(self.edit.has_keyboard_focus(), True)

        def testTypeKeys(self):
            self.edit.type_keys("testTypeKeys")
            self.assertEqual(self.edit.window_text(), "testTypeKeys")

        def testNoPatternInterfaceError(self):
            "Test a query interface exception handling"
            elem = self.button.element_info.element
            self.assertRaises(
                    uia_defs.NoPatternInterfaceError,
                    uia_defs.get_elem_interface,
                    elem, 
                    "Selection",
                    )

        def testGetProperties(self):
            uia_props = set(['class_name',
                         'friendly_class_name',
                         'texts',
                         'control_id',
                         'rectangle',
                         'is_visible',
                         'is_enabled',
                         'control_count',
                         'is_keyboard_focusable',
                         'has_keyboard_focus',
                         ])
            props = set(self.edit.get_properties().keys())
            self.assertEqual(props, uia_props)

        # def testDrawOutline(self):
        #     """Test the outline was drawn."""
        #     # not sure why, but this extra call makes the test stable
        #     self.dlg.draw_outline()
        #
        #     # outline control
        #     self.button.draw_outline()
        #     img1 = self.button.capture_as_image()
        #     self.assertEqual(img1.getpixel((0, 0)), (0, 255, 0))  # green
        #
        #     # outline window
        #     self.dlg.draw_outline(colour="blue")
        #     img2 = self.dlg.capture_as_image()
        #     self.assertEqual(img2.getpixel((0, 0)), (0, 0, 255))  # blue

    class UIAWrapperMouseTests(unittest.TestCase):
        "Unit tests for mouse actions of the UIAWrapper class"

        def setUp(self):
            """
            Start the application set some data and ensure the application
            is in the state we want it.
            """

            self.app = Application(backend = 'uia')
            self.app = self.app.Start(wpf_app_1)

            self.dlg = self.app.WPFSampleApplication
            self.button = UIAWrapper(self.dlg.OK.element_info)
            self.label = self.dlg.TestLabel.WrapperObject()

        def tearDown(self):
            "Close the application after tests"

            self.app.kill_()

        #def testClick(self):
        #    pass

        def testClickInput(self):
            time.sleep(0.5)
            self.button.click_input()
            self.assertEqual(self.label.window_text(), "LeftClick")

        #def testDoubleClick(self):
        #    pass

        def testDoubleClickInput(self):
            self.button.double_click_input()
            self.assertEqual(self.label.window_text(), "DoubleClick")

        #def testRightClick(self):
        #    pass

        def testRightClickInput(self):
            time.sleep(0.5)
            self.button.right_click_input()
            self.assertEqual(self.label.window_text(), "RightClick")

        #def testPressMoveRelease(self):
        #    pass

    class UiaControlsTests(unittest.TestCase):

        """Unit tests for the UIA control wrappers"""

        def setUp(self):
            """
            Start the application, set some data and ensure the application
            is in the state we want it.
            """
            # start the application
            app = Application(backend = 'uia')
            self.app = app.Start(wpf_app_1)
            self.dlg = self.app.WPFSampleApplication

            # Make sure the mouse doesn't hover over tested controls
            # so it won't generate an unexpected event
            self.dlg.move_mouse_input(coords=(-100, -100), absolute=True)

        def tearDown(self):
            """Close the application after tests"""
            self.app.kill_()

        def test_friendly_class_names(self):
            """Test getting friendly class names of button-like controls"""
            friendly_name = self.dlg.CheckBox.FriendlyClassName()
            self.assertEqual(friendly_name, "CheckBox")

            friendly_name = self.dlg.Apply.FriendlyClassName()
            self.assertEqual(friendly_name, "Button")

            friendly_name = self.dlg.ToggleMe.FriendlyClassName()
            self.assertEqual(friendly_name, "Button")

            friendly_name = self.dlg.Yes.FriendlyClassName()
            self.assertEqual(friendly_name, "RadioButton")

        def test_check_box(self):
            """Test 'toggle' and 'toggle_state' for the check box control"""
            # Get a current state of the check box control
            cur_state = self.dlg.CheckBox.get_toggle_state()
            self.assertEqual(cur_state, uia_defs.toggle_state_inderteminate)
            
            # Toggle the next state
            cur_state = self.dlg.CheckBox.toggle().get_toggle_state()
            
            # Get a new state of the check box control
            self.assertEqual(cur_state, uia_defs.toggle_state_off)

        def test_toggle_button(self):
            """Test 'toggle' and 'toggle_state' for the toggle button control"""
            # Get a current state of the check box control
            cur_state = self.dlg.ToggleMe.get_toggle_state()
            self.assertEqual(cur_state, uia_defs.toggle_state_on)
            
            # Toggle the next state
            cur_state = self.dlg.ToggleMe.toggle().get_toggle_state()
            
            # Get a new state of the check box control
            self.assertEqual(cur_state, uia_defs.toggle_state_off)
            
            # Toggle the next state
            cur_state = self.dlg.ToggleMe.toggle().get_toggle_state()
            self.assertEqual(cur_state, uia_defs.toggle_state_on)

        def test_button_click(self):
            """Test the click method for the Button control"""
            label = UIAWrapper(self.dlg.TestLabel.element_info)
            self.dlg.Apply.click()
            self.assertEqual(label.window_text(), "ApplyClick")

        def test_radio_button(self):
            """Test 'select' and 'is_selected' for the radio button control"""
            cur_state = self.dlg.Yes.is_selected()
            self.assertEqual(cur_state, False)

            cur_state = self.dlg.Yes.select().is_selected()
            self.assertEqual(cur_state, True)

<<<<<<< HEAD

    class EditTestCases(unittest.TestCase):
        """Unit tests for the EditWrapper class"""

        def setUp(self):
            """Start the application set some data and ensure the application
            is in the state we want it."""

            # start the application
            app = Application(backend = 'uia')
            app = app.start(wpf_app_1)

            self.app = app
            self.dlg = app.WPFSampleApplication

            from pywinauto.controls.uia_controls import EditWrapper
            self.edit = EditWrapper(self.dlg.TestLabelEdit.element_info)

        def tearDown(self):
            "Close the application after tests"
            self.app.kill_()

        def testFriendlyClassNames(self):
            "Test getting friendly class names of textbox-like controls"
            self.assertEqual(self.edit.friendly_class_name(), "Edit")

        def testSetText(self):
            "Test setting the text of the edit control"
            self.edit.set_edit_text("Some text")
            self.assertEqual(self.edit.text_block(), "Some text")

            self.edit.set_edit_text(579)
            self.assertEqual(self.edit.window_text(), "579")

            self.edit.set_edit_text(333, pos_start=1, pos_end=2)
            self.assertEqual(self.edit.window_text(), "53339")

        def testLineCount(self):
            "Test getting the line count of the edit control"
            self.edit.set_edit_text("Here is some text")

            self.assertEqual(self.edit.line_count(), 1)

        def testGetLine(self):
            "Test getting each line of the edit control"
            test_data = "Here is some text"
            self.edit.set_edit_text(test_data)

            self.assertEqual(self.edit.get_line(0), test_data)

        def testTextBlock(self):
            "Test getting the text block of the edit control"
            test_data = "Here is some text"
            self.edit.set_edit_text(test_data)

            self.assertEqual(self.edit.text_block(), test_data)

        def testSelect(self):
            "Test selecting text in the edit control in various ways"
            self.edit.set_edit_text("Some text")

            self.edit.select(0, 0)
            self.assertEqual((0, 0), self.edit.selection_indices())

            self.edit.select()
            self.assertEqual((0, 9), self.edit.selection_indices())

            self.edit.select(1, 7)
            self.assertEqual((1, 7), self.edit.selection_indices())

            self.edit.select(5, 2)
            self.assertEqual((2, 5), self.edit.selection_indices())

            self.edit.select("me t")
            self.assertEqual((2, 6), self.edit.selection_indices())
=======
        def test_combobox_texts(self):
            """Test items texts for the combo box control"""
            # The ComboBox on the sample app has following items:
            # 0. Combo Item 1
            # 1. Combo Item 2
            ref_texts = ['Combo Item 1', 'Combo Item 2']

            combo_box = self.dlg.ComboBox
            self.assertEqual(combo_box.item_count(), len(ref_texts))
            for t in combo_box.texts():
                self.assertEqual((t in ref_texts), True)

        def test_combobox_select(self):
            """Test select related methods for the combo box control"""
            combo_box = self.dlg.ComboBox
            
            # Verify combobox properties and an initial state
            self.assertEqual(combo_box.can_select_multiple(), 0)
            self.assertEqual(combo_box.is_selection_required(), False)
            self.assertEqual(len(combo_box.get_selection()), 0)
            
            # The ComboBox on the sample app has following items:
            # 0. Combo Item 1
            # 1. Combo Item 2
            combo_box.select(0)
            self.assertEqual(combo_box.selected_text(), 'Combo Item 1')
            self.assertEqual(combo_box.selected_index(), 0)
            
            collapsed = combo_box.is_collapsed()
            self.assertEqual(collapsed, True)
            
            combo_box.select(1)
            self.assertEqual(combo_box.selected_text(), 'Combo Item 2')
            self.assertEqual(combo_box.selected_index(), 1)
            
            combo_box.select('Combo Item 1')
            self.assertEqual(combo_box.selected_text(), 'Combo Item 1')
            
            # Try to use unsupported item type as a parameter for select
            self.assertRaises(ValueError, combo_box.select, 1.2)

            # Try to select a non-existing item,
            # verify the selected item didn't change
            self.assertRaises(IndexError, combo_box.select, 'Combo Item 23455')
            self.assertEqual(combo_box.selected_text(), 'Combo Item 1')
            
        def test_combobox_expand_collapse(self):
            """Test 'expand' and 'collapse' for the combo box control"""
            combo_box = self.dlg.ComboBox
            
            collapsed = combo_box.is_collapsed()
            self.assertEqual(collapsed, True)
            
            expanded = combo_box.expand().is_expanded()
            self.assertEqual(expanded, True)
            
            collapsed = combo_box.collapse().is_collapsed()
            self.assertEqual(collapsed, True)

>>>>>>> 08ab0ab1


if __name__ == "__main__":
    if UIA_support:
        unittest.main()<|MERGE_RESOLUTION|>--- conflicted
+++ resolved
@@ -37,6 +37,7 @@
     # Set backend to UIA
 
     class UIAWrapperTests(unittest.TestCase):
+
         "Unit tests for the UIAWrapper class"
 
         def setUp(self):
@@ -200,7 +201,7 @@
         #     self.assertEqual(img2.getpixel((0, 0)), (0, 0, 255))  # blue
 
     class UIAWrapperMouseTests(unittest.TestCase):
-        "Unit tests for mouse actions of the UIAWrapper class"
+        """Unit tests for mouse actions of the UIAWrapper class"""
 
         def setUp(self):
             """
@@ -324,83 +325,6 @@
             cur_state = self.dlg.Yes.select().is_selected()
             self.assertEqual(cur_state, True)
 
-<<<<<<< HEAD
-
-    class EditTestCases(unittest.TestCase):
-        """Unit tests for the EditWrapper class"""
-
-        def setUp(self):
-            """Start the application set some data and ensure the application
-            is in the state we want it."""
-
-            # start the application
-            app = Application(backend = 'uia')
-            app = app.start(wpf_app_1)
-
-            self.app = app
-            self.dlg = app.WPFSampleApplication
-
-            from pywinauto.controls.uia_controls import EditWrapper
-            self.edit = EditWrapper(self.dlg.TestLabelEdit.element_info)
-
-        def tearDown(self):
-            "Close the application after tests"
-            self.app.kill_()
-
-        def testFriendlyClassNames(self):
-            "Test getting friendly class names of textbox-like controls"
-            self.assertEqual(self.edit.friendly_class_name(), "Edit")
-
-        def testSetText(self):
-            "Test setting the text of the edit control"
-            self.edit.set_edit_text("Some text")
-            self.assertEqual(self.edit.text_block(), "Some text")
-
-            self.edit.set_edit_text(579)
-            self.assertEqual(self.edit.window_text(), "579")
-
-            self.edit.set_edit_text(333, pos_start=1, pos_end=2)
-            self.assertEqual(self.edit.window_text(), "53339")
-
-        def testLineCount(self):
-            "Test getting the line count of the edit control"
-            self.edit.set_edit_text("Here is some text")
-
-            self.assertEqual(self.edit.line_count(), 1)
-
-        def testGetLine(self):
-            "Test getting each line of the edit control"
-            test_data = "Here is some text"
-            self.edit.set_edit_text(test_data)
-
-            self.assertEqual(self.edit.get_line(0), test_data)
-
-        def testTextBlock(self):
-            "Test getting the text block of the edit control"
-            test_data = "Here is some text"
-            self.edit.set_edit_text(test_data)
-
-            self.assertEqual(self.edit.text_block(), test_data)
-
-        def testSelect(self):
-            "Test selecting text in the edit control in various ways"
-            self.edit.set_edit_text("Some text")
-
-            self.edit.select(0, 0)
-            self.assertEqual((0, 0), self.edit.selection_indices())
-
-            self.edit.select()
-            self.assertEqual((0, 9), self.edit.selection_indices())
-
-            self.edit.select(1, 7)
-            self.assertEqual((1, 7), self.edit.selection_indices())
-
-            self.edit.select(5, 2)
-            self.assertEqual((2, 5), self.edit.selection_indices())
-
-            self.edit.select("me t")
-            self.assertEqual((2, 6), self.edit.selection_indices())
-=======
         def test_combobox_texts(self):
             """Test items texts for the combo box control"""
             # The ComboBox on the sample app has following items:
@@ -460,7 +384,82 @@
             collapsed = combo_box.collapse().is_collapsed()
             self.assertEqual(collapsed, True)
 
->>>>>>> 08ab0ab1
+
+    class EditTestCases(unittest.TestCase):
+
+        """Unit tests for the EditWrapper class"""
+
+        def setUp(self):
+            """Start the application set some data and ensure the application
+            is in the state we want it."""
+
+            # start the application
+            app = Application(backend = 'uia')
+            app = app.start(wpf_app_1)
+
+            self.app = app
+            self.dlg = app.WPFSampleApplication
+
+            from pywinauto.controls.uia_controls import EditWrapper
+            self.edit = EditWrapper(self.dlg.TestLabelEdit.element_info)
+
+        def tearDown(self):
+            """Close the application after tests"""
+            self.app.kill_()
+
+        def testFriendlyClassNames(self):
+            """Test getting friendly class names of textbox-like controls"""
+            self.assertEqual(self.edit.friendly_class_name(), "Edit")
+
+        def testSetText(self):
+            """Test setting the text of the edit control"""
+            self.edit.set_edit_text("Some text")
+            self.assertEqual(self.edit.text_block(), "Some text")
+
+            self.edit.set_edit_text(579)
+            self.assertEqual(self.edit.window_text(), "579")
+
+            self.edit.set_edit_text(333, pos_start=1, pos_end=2)
+            self.assertEqual(self.edit.window_text(), "53339")
+
+        def testLineCount(self):
+            """Test getting the line count of the edit control"""
+            self.edit.set_edit_text("Here is some text")
+
+            self.assertEqual(self.edit.line_count(), 1)
+
+        def testGetLine(self):
+            """Test getting each line of the edit control"""
+            test_data = "Here is some text"
+            self.edit.set_edit_text(test_data)
+
+            self.assertEqual(self.edit.get_line(0), test_data)
+
+        def testTextBlock(self):
+            """Test getting the text block of the edit control"""
+            test_data = "Here is some text"
+            self.edit.set_edit_text(test_data)
+
+            self.assertEqual(self.edit.text_block(), test_data)
+
+        def testSelect(self):
+            """Test selecting text in the edit control in various ways"""
+            self.edit.set_edit_text("Some text")
+
+            self.edit.select(0, 0)
+            self.assertEqual((0, 0), self.edit.selection_indices())
+
+            self.edit.select()
+            self.assertEqual((0, 9), self.edit.selection_indices())
+
+            self.edit.select(1, 7)
+            self.assertEqual((1, 7), self.edit.selection_indices())
+
+            self.edit.select(5, 2)
+            self.assertEqual((2, 5), self.edit.selection_indices())
+
+            self.edit.select("me t")
+            self.assertEqual((2, 6), self.edit.selection_indices())
 
 
 if __name__ == "__main__":
