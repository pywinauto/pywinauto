--- conflicted
+++ resolved
@@ -49,18 +49,6 @@
 
 sys.path.append(".")
 from pywinauto import Desktop
-<<<<<<< HEAD
-from pywinauto import win32defines
-from pywinauto import application
-from pywinauto.controls import hwndwrapper
-from pywinauto.application import Application
-from pywinauto.application import WindowSpecification
-from pywinauto.application import process_module
-from pywinauto.application import process_get_modules
-from pywinauto.application import ProcessNotFoundError
-from pywinauto.application import AppStartError
-from pywinauto.application import AppNotConnected
-=======
 from pywinauto.windows import application, win32defines
 from pywinauto.controls import hwndwrapper
 from pywinauto.windows.application import Application
@@ -70,7 +58,6 @@
 from pywinauto.windows.application import ProcessNotFoundError
 from pywinauto.windows.application import AppStartError
 from pywinauto.windows.application import AppNotConnected
->>>>>>> bea648b1
 from pywinauto.controls.common_controls import TrackbarWrapper
 from pywinauto import findwindows
 from pywinauto import findbestmatch
@@ -149,11 +136,7 @@
         self.assertEqual(app.is_process_running(), True)
 
         with mock.patch("warnings.warn") as mockWarn:
-<<<<<<< HEAD
             Application().connect(pid=app.process)
-=======
-            Application().connect(process=app.process)
->>>>>>> bea648b1
             app.kill()
             args, kw = mockWarn.call_args
             assert len(args) == 2
@@ -180,7 +163,6 @@
 
     def test_kill_hard(self):
         self.assertTrue(self.app.kill(soft=False))
-<<<<<<< HEAD
         self.assertRaises(ProcessNotFoundError, Application().connect, pid=self.target_process)
 
     def test_kill_soft(self):
@@ -190,50 +172,25 @@
     def test_already_killed_hard(self):
         self.assertTrue(self.app.kill(soft=False))
         self.assertRaises(ProcessNotFoundError, Application().connect, pid=self.target_process)
-=======
-        self.assertRaises(ProcessNotFoundError, Application().connect, process=self.target_process)
-
-    def test_kill_soft(self):
-        self.assertTrue(self.app.kill(soft=True))
-        self.assertRaises(ProcessNotFoundError, Application().connect, process=self.target_process)
-
-    def test_already_killed_hard(self):
-        self.assertTrue(self.app.kill(soft=False))
-        self.assertRaises(ProcessNotFoundError, Application().connect, process=self.target_process)
->>>>>>> bea648b1
         self.assertTrue(self.app.kill(soft=False)) # already killed, returned True anyway
 
     def test_already_killed_soft(self):
         self.assertTrue(self.app.kill(soft=False))
-<<<<<<< HEAD
         self.assertRaises(ProcessNotFoundError, Application().connect, pid=self.target_process)
-=======
-        self.assertRaises(ProcessNotFoundError, Application().connect, process=self.target_process)
->>>>>>> bea648b1
         self.assertTrue(self.app.kill(soft=True)) # already killed, returned True anyway
 
     def test_kill_soft_with_modal_subdialog(self):
         """Kill the app with modal subdialog to cover win.force_close() call"""
         self.app.RowListSampleApplication.menu_select('Help->About RowList...')
         if self.backend == 'win32':
-<<<<<<< HEAD
             self.app.window(name='About RowList').wait('visible')
         elif self.backend == 'uia':
             self.app.RowListSampleApplication.child_window(name='About RowList').wait('visible')
-=======
-            self.app.window(title='About RowList').wait('visible')
-        elif self.backend == 'uia':
-            self.app.RowListSampleApplication.child_window(title='About RowList').wait('visible')
->>>>>>> bea648b1
         else:
             raise NotImplementedError('test_kill_soft_with_modal_subdialog: ' \
                 'backend "{}" is not supported'.format(self.backend))
         self.assertTrue(self.app.kill(soft=True))
-<<<<<<< HEAD
         self.assertRaises(ProcessNotFoundError, Application().connect, pid=self.target_process)
-=======
-        self.assertRaises(ProcessNotFoundError, Application().connect, process=self.target_process)
->>>>>>> bea648b1
         self.assertTrue(self.app.kill(soft=True)) # already killed, returned True anyway
 
 
@@ -264,21 +221,13 @@
             warnings.filterwarnings('always', category=UserWarning, append=True)
             with warnings.catch_warnings(record=True) as w:
                 warnings.simplefilter("always")
-<<<<<<< HEAD
                 self.app = Application().connect(name="Common Controls Sample", timeout=20)
-=======
-                self.app = Application().connect(title="Common Controls Sample", timeout=20)
->>>>>>> bea648b1
                 assert len(w) >= 1
                 assert issubclass(w[-1].category, UserWarning)
                 assert "process has no rights" in str(w[-1].message)
 
         def test_non_admin_click(self):
-<<<<<<< HEAD
             self.app = Application().connect(name="Common Controls Sample", timeout=20)
-=======
-            self.app = Application().connect(title="Common Controls Sample", timeout=20)
->>>>>>> bea648b1
             with self.assertRaises(RuntimeError):
                 self.app.CommonControlsSample.OK.click()
             with self.assertRaises(RuntimeError):
@@ -303,19 +252,11 @@
         warnings.filterwarnings('always', category=UserWarning, append=True)
         with warnings.catch_warnings(record=True) as w:
             warnings.simplefilter("always")
-<<<<<<< HEAD
             self.app = Application().connect(name="Common Controls Sample", timeout=5)
             assert len(w) == 0
 
     def test_both_non_admin_click(self):
         self.app = Application().connect(name="Common Controls Sample", timeout=5)
-=======
-            self.app = Application().connect(title="Common Controls Sample", timeout=5)
-            assert len(w) == 0
-
-    def test_both_non_admin_click(self):
-        self.app = Application().connect(title="Common Controls Sample", timeout=5)
->>>>>>> bea648b1
         self.app.CommonControlsSample.TVS_HASBUTTON.check()
         self.assertEqual(self.app.CommonControlsSample.TVS_HASBUTTON.is_checked(), True)
         self.app.CommonControlsSample.OK.click()
@@ -360,11 +301,7 @@
         """Verify that it raises when the app is not connected"""
         self.assertRaises (AppNotConnected, Application().__getattribute__, 'Hiya')
         self.assertRaises (AppNotConnected, Application().__getitem__, 'Hiya')
-<<<<<<< HEAD
         self.assertRaises (AppNotConnected, Application().window_, name='Hiya')
-=======
-        self.assertRaises (AppNotConnected, Application().window_, title = 'Hiya')
->>>>>>> bea648b1
         self.assertRaises (AppNotConnected, Application().top_window_,)
 
     def test_start_problem(self):
@@ -486,17 +423,10 @@
         app1.UntitledNotepad.menu_select('File->Exit')
 
     def test_connect_process_timeout_failed(self):
-<<<<<<< HEAD
         """Test that connect_(pid=...) raise error when set timeout"""
         app1 = Application()
         app1.start(_notepad_exe())
         self.assertRaises(ProcessNotFoundError, Application().connect, pid=0, timeout=0.5)
-=======
-        """Test that connect_(process=...) raise error when set timeout"""
-        app1 = Application()
-        app1.start(_notepad_exe())
-        self.assertRaises(ProcessNotFoundError, Application().connect, process=0, timeout=0.5)
->>>>>>> bea648b1
         app1.UntitledNotepad.menu_select('File->Exit')
 
 #    def test_Connect(self):
@@ -520,11 +450,7 @@
         app1.start(_notepad_exe())
 
         app_conn = Application()
-<<<<<<< HEAD
         app_conn.connect(pid=app1.process)
-=======
-        app_conn.connect(process=app1.process)
->>>>>>> bea648b1
         self.assertEqual(app1.process, app_conn.process)
 
         app_conn.UntitledNotepad.menu_select('File->Exit')
@@ -550,7 +476,6 @@
 
         app_conn = Application()
         try:
-<<<<<<< HEAD
             app_conn.connect(name="Untitled - Notepad")
         except findwindows.WindowAmbiguousError:
             wins = findwindows.find_elements(active_only=True, name="Untitled - Notepad")
@@ -558,15 +483,6 @@
         except findwindows.ElementNotFoundError:
             WaitUntil(30, 0.5, lambda: len(findwindows.find_elements(active_only=True, name="Untitled - Notepad")) > 0)
             wins = findwindows.find_elements(active_only=True, name="Untitled - Notepad")
-=======
-            app_conn.connect(title = "Untitled - Notepad")
-        except findwindows.WindowAmbiguousError:
-            wins = findwindows.find_elements(active_only = True, title = "Untitled - Notepad")
-            app_conn.connect(handle = wins[0].handle)
-        except findwindows.ElementNotFoundError:
-            WaitUntil(30, 0.5, lambda: len(findwindows.find_elements(active_only = True, title = "Untitled - Notepad")) > 0)
-            wins = findwindows.find_elements(active_only = True, title = "Untitled - Notepad")
->>>>>>> bea648b1
             app_conn.connect(handle = wins[0].handle)
 
         self.assertEqual(app1.process, app_conn.process)
@@ -577,11 +493,7 @@
         """Test that connect_() raises with invalid input"""
         # try an argument that does not exist
         self.assertRaises (
-<<<<<<< HEAD
             KeyError,
-=======
-            TypeError,
->>>>>>> bea648b1
             Application().connect, **{'not_arg': 23})
 
         self.assertRaises (
@@ -591,11 +503,7 @@
         # try to pass an invalid process
         self.assertRaises (
             ProcessNotFoundError,
-<<<<<<< HEAD
             Application().connect, **{'pid': 0})
-=======
-            Application().connect, **{'process': 0})
->>>>>>> bea648b1
 
         # try to pass an invalid handle
         self.assertRaises(
@@ -662,24 +570,15 @@
         WaitUntil(40, 0.5, _cabinetwclass_exist)
         handle = findwindows.find_elements(active_only = True, class_name = 'CabinetWClass')[-1].handle
         window = WindowSpecification({'handle': handle, 'backend': 'win32', })
-<<<<<<< HEAD
         explorer = Application().Connect(pid = window.process_id())
-=======
-        explorer = Application().Connect(process = window.process_id())
->>>>>>> bea648b1
 
         try:
             explorer.WaitCPUUsageLower(threshold = 1.5, timeout = 60, usage_interval = 2)
             window.AddressBandRoot.ClickInput()
             window.TypeKeys(r'Control Panel\Programs\Programs and Features', with_spaces=True, set_foreground=True)
             window.TypeKeys(r'{ENTER}', set_foreground = False)
-<<<<<<< HEAD
             WaitUntil(40, 0.5, lambda: len(findwindows.find_elements(active_only=True,
                                                                      name='Programs and Features',
-=======
-            WaitUntil(40, 0.5, lambda: len(findwindows.find_elements(active_only = True,
-                                                                     title = 'Programs and Features',
->>>>>>> bea648b1
                                                                      class_name='CabinetWClass')) > 0)
             explorer.WaitCPUUsageLower(threshold = 1.5, timeout = 60, usage_interval = 2)
             installed_programs = window.FolderView.texts()[1:]
@@ -726,21 +625,13 @@
         self.assertRaises(ValueError, app.windows_, **{'backend' : 'uia'})
 
         notepad_handle = app.UntitledNotepad.handle
-<<<<<<< HEAD
         self.assertEqual(app.windows(visible=True), [notepad_handle])
-=======
-        self.assertEqual(app.windows_(visible_only = True), [notepad_handle])
->>>>>>> bea648b1
 
         app.UntitledNotepad.menu_select("Help->About Notepad")
 
         aboutnotepad_handle = app.AboutNotepad.handle
         self.assertEqual(
-<<<<<<< HEAD
             app.windows(visible=True, enabled=None),
-=======
-            app.windows_(visible_only = True, enabled_only = False),
->>>>>>> bea648b1
             [aboutnotepad_handle, notepad_handle])
 
         app.AboutNotepad.OK.Click()
@@ -756,21 +647,12 @@
 
         self.assertRaises(ValueError, app.windows_, **{'backend' : 'uia'})
 
-<<<<<<< HEAD
         title = app.window(name="Untitled - Notepad")
         title_re = app.window(name_re="Untitled[ -]+Notepad")
         classname = app.window(class_name="Notepad")
         classname_re = app.window(class_name_re="Not..ad")
         handle = app.window(handle=title.handle)
         bestmatch = app.window(best_match="Untiotled Notepad")
-=======
-        title = app.window_(title = "Untitled - Notepad")
-        title_re = app.window_(title_re = "Untitled[ -]+Notepad")
-        classname = app.window_(class_name = "Notepad")
-        classname_re = app.window_(class_name_re = "Not..ad")
-        handle = app.window_(handle = title.handle)
-        bestmatch = app.window_(best_match = "Untiotled Notepad")
->>>>>>> bea648b1
 
         self.assertNotEqual(title.handle, None)
         self.assertNotEqual(title.handle, 0)
@@ -797,21 +679,13 @@
 
         self.assertEqual(
             app[u'Unt\xeftledNotepad'].handle,
-<<<<<<< HEAD
             app.window(name="Untitled - Notepad").handle)
-=======
-            app.window_(title = "Untitled - Notepad").handle)
->>>>>>> bea648b1
 
         app.UntitledNotepad.menu_select("Help->About Notepad")
 
         self.assertEqual(
             app['AboutNotepad'].handle,
-<<<<<<< HEAD
             app.window(name="About Notepad").handle)
-=======
-            app.window_(title = "About Notepad").handle)
->>>>>>> bea648b1
 
         app.AboutNotepad.Ok.Click()
         app.UntitledNotepad.menu_select("File->Exit")
@@ -828,11 +702,7 @@
 
         self.assertEqual(
             app.UntitledNotepad.handle,
-<<<<<<< HEAD
             app.window(name="Untitled - Notepad").handle)
-=======
-            app.window_(title = "Untitled - Notepad").handle)
->>>>>>> bea648b1
 
         app.UntitledNotepad.menu_select("Help->About Notepad")
 
@@ -844,11 +714,7 @@
 
         self.assertEqual(
             app.AboutNotepad.handle,
-<<<<<<< HEAD
             app.window(name="About Notepad").handle)
-=======
-            app.window(title = "About Notepad").handle)
->>>>>>> bea648b1
 
         app.AboutNotepad.Ok.Click()
         app.UntitledNotepad.menu_select("File->Exit")
@@ -958,11 +824,7 @@
     def test__init__both_keywords(self):
         """Test creating a new spec with ambiguity by process and app simultaneously"""
         self.assertRaises(KeyError, WindowSpecification,
-<<<<<<< HEAD
             dict(best_match=u"UntitledNotepad", app=self.app, pid=self.app.process)
-=======
-            dict(best_match=u"UntitledNotepad", app=self.app, process=self.app.process)
->>>>>>> bea648b1
             )
 
     def test__call__(self):
@@ -972,11 +834,7 @@
 
         # no best_match!
         wspec = WindowSpecification(
-<<<<<<< HEAD
             dict(name=u"blah", app=self.app)
-=======
-            dict(title=u"blah", app=self.app)
->>>>>>> bea648b1
             )
 
         self.assertRaises(AttributeError, wspec)
@@ -1025,11 +883,7 @@
             self.dlgspec.class_name())
 
         # Check handling 'parent' as a WindowSpecification
-<<<<<<< HEAD
         spec = self.ctrlspec.child_window(parent=self.dlgspec, visible=True)
-=======
-        spec = self.ctrlspec.child_window(parent=self.dlgspec)
->>>>>>> bea648b1
         self.assertEqual(spec.class_name(), "Edit")
 
     def test_non_magic_getattr(self):
@@ -1144,11 +998,7 @@
             status_bar_menu.select()
 
         # check that existing invisible control is still found with 'exists' criterion
-<<<<<<< HEAD
         status_bar_spec = self.app.UntitledNotepad.child_window(class_name="msctls_statusbar32", visible=None)
-=======
-        status_bar_spec = self.app.UntitledNotepad.child_window(class_name="msctls_statusbar32", visible_only=False)
->>>>>>> bea648b1
         self.assertEqual('StatusBar', status_bar_spec.wait('exists').friendly_class_name())
 
         start = timestamp()
@@ -1346,11 +1196,7 @@
     def test_find_elements_re(self):
         """Test for bug #90: A crash in 'find_elements' when called with 'title_re' argument"""
         self.dlgspec.wait('visible')
-<<<<<<< HEAD
         windows = findwindows.find_elements(name_re="Untitled - Notepad")
-=======
-        windows = findwindows.find_elements(title_re = "Untitled - Notepad")
->>>>>>> bea648b1
         self.assertTrue(len(windows) >= 1)
 
 
@@ -1456,15 +1302,9 @@
         def test_set_backend_to_window_uia(self):
             """Set backend to method window(), except exception ValueError"""
             with self.assertRaises(ValueError):
-<<<<<<< HEAD
                 self.desktop.window(backend='uia', name='MFC_samplesDialog')
             with self.assertRaises(ValueError):
                 self.desktop.window(backend='win32', name='MFC_samplesDialog')
-=======
-                self.desktop.window(backend='uia', title='MFC_samplesDialog')
-            with self.assertRaises(ValueError):
-                self.desktop.window(backend='win32', title='MFC_samplesDialog')
->>>>>>> bea648b1
 
         def test_get_list_of_windows_uia(self):
             """Test that method .windows() returns a non-empty list of windows"""
@@ -1472,33 +1312,20 @@
             self.assertTrue(len(dlgs) > 1)
 
         def test_set_backend_to_windows_uia(self):
-<<<<<<< HEAD
             """Set backend to method .windows(), except exception ValueError"""
-=======
-            """Set backend to method windows, except exception ValueError"""
->>>>>>> bea648b1
             with self.assertRaises(ValueError):
                 self.desktop.windows(backend='win32')
             with self.assertRaises(ValueError):
                 self.desktop.windows(backend='uia')
 
         def test_only_visible_windows_uia(self):
-<<<<<<< HEAD
             """Set visible=True to method .windows()"""
             dlgs = self.desktop.windows(visible=True)
-=======
-            """Set visible_only to the method windows"""
-            dlgs = self.desktop.windows(visible_only=True)
->>>>>>> bea648b1
             self.assertTrue(all([win.is_visible() for win in dlgs]))
 
         def test_only_enable_windows_uia(self):
             """Set enable_only to the method windows"""
-<<<<<<< HEAD
             dlgs = self.desktop.windows(enabled=True)
-=======
-            dlgs = self.desktop.windows(enabled_only=True)
->>>>>>> bea648b1
             self.assertTrue(all([win.is_enabled() for win in dlgs]))
 
         def test_non_magic_desktop(self):
@@ -1510,11 +1337,7 @@
             dlgs = self.desktop_no_magic.windows()
             self.assertTrue(len(dlgs) > 1)
 
-<<<<<<< HEAD
             window = self.desktop_no_magic.window(name="MFC_samples")
-=======
-            window = self.desktop_no_magic.window(title="MFC_samples")
->>>>>>> bea648b1
             self.assertEqual(window.allow_magic_lookup, False)
 
             dlg = window.child_window(class_name="ShellTabWindowClass").wrapper_object()
@@ -1544,33 +1367,19 @@
 
     def tearDown(self):
         """Close the application after tests"""
-<<<<<<< HEAD
         self.desktop.window(name=self.window_title, pid=self.app.process).SendMessage(win32defines.WM_CLOSE)
 
     def test_simple_access_through_desktop(self):
         """Test that controls can be accessed by 4 levels of attributes"""
         dlg = self.desktop.window(name=self.window_title, pid=self.app.process)
-=======
-        self.desktop.window(title=self.window_title, process=self.app.process).SendMessage(win32defines.WM_CLOSE)
-
-    def test_simple_access_through_desktop(self):
-        """Test that controls can be accessed by 4 levels of attributes"""
-        dlg = self.desktop.window(title=self.window_title, process=self.app.process)
->>>>>>> bea648b1
         self.assertEqual(dlg.Pager.Toolbar.button_count(), 12)
 
     def test_set_backend_to_window_win32(self):
         """Set backend to method window(), except exception ValueError"""
         with self.assertRaises(ValueError):
-<<<<<<< HEAD
             self.desktop.window(backend='uia', name=self.window_title, pid=self.app.process)
         with self.assertRaises(ValueError):
             self.desktop.window(backend='win32', name=self.window_title, pid=self.app.process)
-=======
-            self.desktop.window(backend='uia', title=self.window_title, process=self.app.process)
-        with self.assertRaises(ValueError):
-            self.desktop.window(backend='win32', title=self.window_title, process=self.app.process)
->>>>>>> bea648b1
 
     def test_get_list_of_windows_win32(self):
         """Test that method .windows() returns a non-empty list of windows"""
@@ -1588,22 +1397,13 @@
             self.desktop.windows(backend='uia')
 
     def test_only_visible_windows_win32(self):
-<<<<<<< HEAD
         """Set visible=True to method .windows()"""
         dlgs = self.desktop.windows(visible=True)
-=======
-        """Set visible_only to the method windows"""
-        dlgs = self.desktop.windows(visible_only=True)
->>>>>>> bea648b1
         self.assertTrue(all([win.is_visible() for win in dlgs]))
 
     def test_only_enable_windows_win32(self):
         """Set enable_only to the method windows"""
-<<<<<<< HEAD
         dlgs = self.desktop.windows(enabled=True)
-=======
-        dlgs = self.desktop.windows(enabled_only=True)
->>>>>>> bea648b1
         self.assertTrue(all([win.is_enabled() for win in dlgs]))
 
     def test_from_point_win32(self):
@@ -1625,11 +1425,7 @@
         self.assertEqual(self.desktop.allow_magic_lookup, True)
         self.assertEqual(self.desktop_no_magic.allow_magic_lookup, False)
 
-<<<<<<< HEAD
         window = self.desktop_no_magic.window(name=self.window_title, pid=self.app.process)
-=======
-        window = self.desktop_no_magic.window(title=self.window_title, process=self.app.process)
->>>>>>> bea648b1
         self.assertEqual(window.allow_magic_lookup, False)
 
         dlg = window.child_window(class_name="msctls_trackbar32").wrapper_object()
