--- conflicted
+++ resolved
@@ -72,17 +72,10 @@
             self.app.kill()
 
         def test_issue_296(self):
-<<<<<<< HEAD
-            """Test handling of disappered descendants"""
+            """Test handling of disappeared descendants"""
             wrp = self.dlg.find()
-            with mock.patch.object(uia_defs.IUIA().raw_tree_walker, 'GetFirstChildElement') as mock_get_first_child:
-                mock_get_first_child.side_effect = ValueError("Mocked value error")
-=======
-            """Test handling of disappeared descendants"""
-            wrp = self.dlg.wrapper_object()
             with mock.patch.object(wrp.element_info._element, 'FindAll') as mock_findall:
                 mock_findall.side_effect = ValueError("Mocked value error")
->>>>>>> 3f821bc6
                 self.assertEqual([], wrp.descendants())
                 mock_findall.side_effect = comtypes.COMError(-2147220991, "Mocked COM error", ())
                 self.assertEqual([], wrp.descendants())
