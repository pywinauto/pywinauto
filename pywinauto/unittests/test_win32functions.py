<<<<<<< HEAD
# GUI Application automation and testing library
# Copyright (C) 2006-2018 Mark Mc Mahon and Contributors
# https://github.com/pywinauto/pywinauto/graphs/contributors
# http://pywinauto.readthedocs.io/en/latest/credits.html
# All rights reserved.
#
# Redistribution and use in source and binary forms, with or without
# modification, are permitted provided that the following conditions are met:
#
# * Redistributions of source code must retain the above copyright notice, this
#   list of conditions and the following disclaimer.
#
# * Redistributions in binary form must reproduce the above copyright notice,
#   this list of conditions and the following disclaimer in the documentation
#   and/or other materials provided with the distribution.
#
# * Neither the name of pywinauto nor the names of its
#   contributors may be used to endorse or promote products derived from
#   this software without specific prior written permission.
#
# THIS SOFTWARE IS PROVIDED BY THE COPYRIGHT HOLDERS AND CONTRIBUTORS "AS IS"
# AND ANY EXPRESS OR IMPLIED WARRANTIES, INCLUDING, BUT NOT LIMITED TO, THE
# IMPLIED WARRANTIES OF MERCHANTABILITY AND FITNESS FOR A PARTICULAR PURPOSE ARE
# DISCLAIMED. IN NO EVENT SHALL THE COPYRIGHT HOLDER OR CONTRIBUTORS BE LIABLE
# FOR ANY DIRECT, INDIRECT, INCIDENTAL, SPECIAL, EXEMPLARY, OR CONSEQUENTIAL
# DAMAGES (INCLUDING, BUT NOT LIMITED TO, PROCUREMENT OF SUBSTITUTE GOODS OR
# SERVICES; LOSS OF USE, DATA, OR PROFITS; OR BUSINESS INTERRUPTION) HOWEVER
# CAUSED AND ON ANY THEORY OF LIABILITY, WHETHER IN CONTRACT, STRICT LIABILITY,
# OR TORT (INCLUDING NEGLIGENCE OR OTHERWISE) ARISING IN ANY WAY OUT OF THE USE
# OF THIS SOFTWARE, EVEN IF ADVISED OF THE POSSIBILITY OF SUCH DAMAGE.

"""Tests for win32functions.py"""

import unittest

import sys
sys.path.append(".")
from pywinauto.windows.win32structures import POINT
from pywinauto.windows.win32functions import MakeLong, HiWord, LoWord


class Win32FunctionsTestCases(unittest.TestCase):
    "Unit tests for the win32function methods"

    def testMakeLong(self):
        data = (
            (0, (0, 0)),
            (1, (0, 1)),
            (0x10000, (1, 0)),
            (0xffff, (0, 0xffff)),
            (0xffff0000, (0xffff, 0)),
            (0xffffffff, (0xffff, 0xffff)),
            (0, (0x10000, 0x10000)),
        )

        for result, (hi, lo) in data:
            self.assertEqual(result, MakeLong(hi,lo))



    def testMakeLong_zero(self):
        "test that makelong(0,0)"
        self.assertEqual(0, MakeLong(0,0))

    def testMakeLong_lowone(self):
        "Make sure MakeLong() function works with low word == 1"
        self.assertEqual(1, MakeLong(0,1))

    def testMakeLong_highone(self):
        "Make sure MakeLong() function works with high word == 1"
        self.assertEqual(0x10000, MakeLong(1,0))

    def testMakeLong_highbig(self):
        "Make sure MakeLong() function works with big numder in high word"
        self.assertEqual(0xffff0000, MakeLong(0xffff,0))

    def testMakeLong_lowbig(self):
        "Make sure MakeLong() function works with big numder in low word"
        self.assertEqual(0xffff, MakeLong(0, 0xffff))

    def testMakeLong_big(self):
        "Make sure MakeLong() function works with big numders in 2 words"
        self.assertEqual(0xffffffff, MakeLong(0xffff, 0xffff))

    def testLowWord_zero(self):
        self.assertEqual(0, LoWord(0))

    def testLowWord_one(self):
        self.assertEqual(1, LoWord(1))

    def testLowWord_big(self):
        self.assertEqual(1, LoWord(MakeLong(0xffff, 1)))

    def testLowWord_vbig(self):
        self.assertEqual(0xffff, LoWord(MakeLong(0xffff, 0xffff)))

    def testHiWord_zero(self):
        self.assertEqual(0, HiWord(0))

    def testHiWord_one(self):
        self.assertEqual(0, HiWord(1))

    def testHiWord_bigone(self):
        self.assertEqual(1, HiWord(0x10000))

    def testHiWord_big(self):
        self.assertEqual(0xffff, HiWord(MakeLong(0xffff, 1)))

    def testHiWord_vbig(self):
        self.assertEqual(0xffff, HiWord(MakeLong(0xffff, 0xffff)))

    def testPOINTindexation(self):
        p = POINT(1, 2)
        self.assertEqual(p[0], p.x)
        self.assertEqual(p[1], p.y)
        self.assertEqual(p[-2], p.x)
        self.assertEqual(p[-1], p.y)
        self.assertRaises(IndexError, lambda: p[2])
        self.assertRaises(IndexError, lambda: p[-3])

    def testPOINTiteration(self):
        p = POINT(1, 2)
        self.assertEqual([1, 2], [i for i in p])


if __name__ == "__main__":
    unittest.main()

=======
# GUI Application automation and testing library
# Copyright (C) 2006-2018 Mark Mc Mahon and Contributors
# https://github.com/pywinauto/pywinauto/graphs/contributors
# http://pywinauto.readthedocs.io/en/latest/credits.html
# All rights reserved.
#
# Redistribution and use in source and binary forms, with or without
# modification, are permitted provided that the following conditions are met:
#
# * Redistributions of source code must retain the above copyright notice, this
#   list of conditions and the following disclaimer.
#
# * Redistributions in binary form must reproduce the above copyright notice,
#   this list of conditions and the following disclaimer in the documentation
#   and/or other materials provided with the distribution.
#
# * Neither the name of pywinauto nor the names of its
#   contributors may be used to endorse or promote products derived from
#   this software without specific prior written permission.
#
# THIS SOFTWARE IS PROVIDED BY THE COPYRIGHT HOLDERS AND CONTRIBUTORS "AS IS"
# AND ANY EXPRESS OR IMPLIED WARRANTIES, INCLUDING, BUT NOT LIMITED TO, THE
# IMPLIED WARRANTIES OF MERCHANTABILITY AND FITNESS FOR A PARTICULAR PURPOSE ARE
# DISCLAIMED. IN NO EVENT SHALL THE COPYRIGHT HOLDER OR CONTRIBUTORS BE LIABLE
# FOR ANY DIRECT, INDIRECT, INCIDENTAL, SPECIAL, EXEMPLARY, OR CONSEQUENTIAL
# DAMAGES (INCLUDING, BUT NOT LIMITED TO, PROCUREMENT OF SUBSTITUTE GOODS OR
# SERVICES; LOSS OF USE, DATA, OR PROFITS; OR BUSINESS INTERRUPTION) HOWEVER
# CAUSED AND ON ANY THEORY OF LIABILITY, WHETHER IN CONTRACT, STRICT LIABILITY,
# OR TORT (INCLUDING NEGLIGENCE OR OTHERWISE) ARISING IN ANY WAY OUT OF THE USE
# OF THIS SOFTWARE, EVEN IF ADVISED OF THE POSSIBILITY OF SUCH DAMAGE.

"""Tests for win32functions.py"""

import unittest

import sys
sys.path.append(".")
from pywinauto.win32structures import POINT  # noqa: E402
from pywinauto.win32structures import RECT  # noqa: E402
from pywinauto.win32functions import MakeLong, HiWord, LoWord  # noqa: E402


class Win32FunctionsTestCases(unittest.TestCase):
    "Unit tests for the win32function methods"

    def testMakeLong(self):
        data = (
            (0, (0, 0)),
            (1, (0, 1)),
            (0x10000, (1, 0)),
            (0xffff, (0, 0xffff)),
            (0xffff0000, (0xffff, 0)),
            (0xffffffff, (0xffff, 0xffff)),
            (0, (0x10000, 0x10000)),
        )

        for result, (hi, lo) in data:
            self.assertEqual(result, MakeLong(hi, lo))

    def testMakeLong_zero(self):
        "test that makelong(0,0)"
        self.assertEqual(0, MakeLong(0, 0))

    def testMakeLong_lowone(self):
        "Make sure MakeLong() function works with low word == 1"
        self.assertEqual(1, MakeLong(0, 1))

    def testMakeLong_highone(self):
        "Make sure MakeLong() function works with high word == 1"
        self.assertEqual(0x10000, MakeLong(1, 0))

    def testMakeLong_highbig(self):
        "Make sure MakeLong() function works with big numder in high word"
        self.assertEqual(0xffff0000, MakeLong(0xffff, 0))

    def testMakeLong_lowbig(self):
        "Make sure MakeLong() function works with big numder in low word"
        self.assertEqual(0xffff, MakeLong(0, 0xffff))

    def testMakeLong_big(self):
        "Make sure MakeLong() function works with big numders in 2 words"
        self.assertEqual(0xffffffff, MakeLong(0xffff, 0xffff))

    def testLowWord_zero(self):
        self.assertEqual(0, LoWord(0))

    def testLowWord_one(self):
        self.assertEqual(1, LoWord(1))

    def testLowWord_big(self):
        self.assertEqual(1, LoWord(MakeLong(0xffff, 1)))

    def testLowWord_vbig(self):
        self.assertEqual(0xffff, LoWord(MakeLong(0xffff, 0xffff)))

    def testHiWord_zero(self):
        self.assertEqual(0, HiWord(0))

    def testHiWord_one(self):
        self.assertEqual(0, HiWord(1))

    def testHiWord_bigone(self):
        self.assertEqual(1, HiWord(0x10000))

    def testHiWord_big(self):
        self.assertEqual(0xffff, HiWord(MakeLong(0xffff, 1)))

    def testHiWord_vbig(self):
        self.assertEqual(0xffff, HiWord(MakeLong(0xffff, 0xffff)))

    def testPOINTindexation(self):
        p = POINT(1, 2)
        self.assertEqual(p[0], p.x)
        self.assertEqual(p[1], p.y)
        self.assertEqual(p[-2], p.x)
        self.assertEqual(p[-1], p.y)
        self.assertRaises(IndexError, lambda: p[2])
        self.assertRaises(IndexError, lambda: p[-3])

    def testPOINTiteration(self):
        p = POINT(1, 2)
        self.assertEqual([1, 2], [i for i in p])

    def testPOINTcomparision(self):
        """Test POINT comparision operations"""
        p0 = POINT(1, 2)
        p1 = POINT(0, 2)
        self.assertNotEqual(p0, p1)
        p1.x = p0.x
        self.assertEqual(p0, p1)

        # tuple comparision
        self.assertEqual(p0, (1, 2))
        self.assertNotEqual(p0, (0, 2))

        # wrong type comparision
        self.assertNotEqual(p0, 1)

    def test_RECT_hash(self):
        """Test RECT is hashable"""
        r0 = RECT(0)
        r1 = RECT(1)
        d = { "r0": r0, "r1": r1 }
        self.assertEqual(r0, d["r0"])
        self.assertEqual(r1, d["r1"])
        self.assertNotEqual(r0, r1)

    def test_RECT_repr(self):
        """Test RECT repr"""
        r0 = RECT(0)
        self.assertEqual(r0.__repr__(), "<RECT L0, T0, R0, B0>")


if __name__ == "__main__":
    unittest.main()
>>>>>>> a7548b1f
<|MERGE_RESOLUTION|>--- conflicted
+++ resolved
@@ -1,4 +1,3 @@
-<<<<<<< HEAD
 # GUI Application automation and testing library
 # Copyright (C) 2006-2018 Mark Mc Mahon and Contributors
 # https://github.com/pywinauto/pywinauto/graphs/contributors
@@ -36,138 +35,9 @@
 
 import sys
 sys.path.append(".")
-from pywinauto.windows.win32structures import POINT
-from pywinauto.windows.win32functions import MakeLong, HiWord, LoWord
-
-
-class Win32FunctionsTestCases(unittest.TestCase):
-    "Unit tests for the win32function methods"
-
-    def testMakeLong(self):
-        data = (
-            (0, (0, 0)),
-            (1, (0, 1)),
-            (0x10000, (1, 0)),
-            (0xffff, (0, 0xffff)),
-            (0xffff0000, (0xffff, 0)),
-            (0xffffffff, (0xffff, 0xffff)),
-            (0, (0x10000, 0x10000)),
-        )
-
-        for result, (hi, lo) in data:
-            self.assertEqual(result, MakeLong(hi,lo))
-
-
-
-    def testMakeLong_zero(self):
-        "test that makelong(0,0)"
-        self.assertEqual(0, MakeLong(0,0))
-
-    def testMakeLong_lowone(self):
-        "Make sure MakeLong() function works with low word == 1"
-        self.assertEqual(1, MakeLong(0,1))
-
-    def testMakeLong_highone(self):
-        "Make sure MakeLong() function works with high word == 1"
-        self.assertEqual(0x10000, MakeLong(1,0))
-
-    def testMakeLong_highbig(self):
-        "Make sure MakeLong() function works with big numder in high word"
-        self.assertEqual(0xffff0000, MakeLong(0xffff,0))
-
-    def testMakeLong_lowbig(self):
-        "Make sure MakeLong() function works with big numder in low word"
-        self.assertEqual(0xffff, MakeLong(0, 0xffff))
-
-    def testMakeLong_big(self):
-        "Make sure MakeLong() function works with big numders in 2 words"
-        self.assertEqual(0xffffffff, MakeLong(0xffff, 0xffff))
-
-    def testLowWord_zero(self):
-        self.assertEqual(0, LoWord(0))
-
-    def testLowWord_one(self):
-        self.assertEqual(1, LoWord(1))
-
-    def testLowWord_big(self):
-        self.assertEqual(1, LoWord(MakeLong(0xffff, 1)))
-
-    def testLowWord_vbig(self):
-        self.assertEqual(0xffff, LoWord(MakeLong(0xffff, 0xffff)))
-
-    def testHiWord_zero(self):
-        self.assertEqual(0, HiWord(0))
-
-    def testHiWord_one(self):
-        self.assertEqual(0, HiWord(1))
-
-    def testHiWord_bigone(self):
-        self.assertEqual(1, HiWord(0x10000))
-
-    def testHiWord_big(self):
-        self.assertEqual(0xffff, HiWord(MakeLong(0xffff, 1)))
-
-    def testHiWord_vbig(self):
-        self.assertEqual(0xffff, HiWord(MakeLong(0xffff, 0xffff)))
-
-    def testPOINTindexation(self):
-        p = POINT(1, 2)
-        self.assertEqual(p[0], p.x)
-        self.assertEqual(p[1], p.y)
-        self.assertEqual(p[-2], p.x)
-        self.assertEqual(p[-1], p.y)
-        self.assertRaises(IndexError, lambda: p[2])
-        self.assertRaises(IndexError, lambda: p[-3])
-
-    def testPOINTiteration(self):
-        p = POINT(1, 2)
-        self.assertEqual([1, 2], [i for i in p])
-
-
-if __name__ == "__main__":
-    unittest.main()
-
-=======
-# GUI Application automation and testing library
-# Copyright (C) 2006-2018 Mark Mc Mahon and Contributors
-# https://github.com/pywinauto/pywinauto/graphs/contributors
-# http://pywinauto.readthedocs.io/en/latest/credits.html
-# All rights reserved.
-#
-# Redistribution and use in source and binary forms, with or without
-# modification, are permitted provided that the following conditions are met:
-#
-# * Redistributions of source code must retain the above copyright notice, this
-#   list of conditions and the following disclaimer.
-#
-# * Redistributions in binary form must reproduce the above copyright notice,
-#   this list of conditions and the following disclaimer in the documentation
-#   and/or other materials provided with the distribution.
-#
-# * Neither the name of pywinauto nor the names of its
-#   contributors may be used to endorse or promote products derived from
-#   this software without specific prior written permission.
-#
-# THIS SOFTWARE IS PROVIDED BY THE COPYRIGHT HOLDERS AND CONTRIBUTORS "AS IS"
-# AND ANY EXPRESS OR IMPLIED WARRANTIES, INCLUDING, BUT NOT LIMITED TO, THE
-# IMPLIED WARRANTIES OF MERCHANTABILITY AND FITNESS FOR A PARTICULAR PURPOSE ARE
-# DISCLAIMED. IN NO EVENT SHALL THE COPYRIGHT HOLDER OR CONTRIBUTORS BE LIABLE
-# FOR ANY DIRECT, INDIRECT, INCIDENTAL, SPECIAL, EXEMPLARY, OR CONSEQUENTIAL
-# DAMAGES (INCLUDING, BUT NOT LIMITED TO, PROCUREMENT OF SUBSTITUTE GOODS OR
-# SERVICES; LOSS OF USE, DATA, OR PROFITS; OR BUSINESS INTERRUPTION) HOWEVER
-# CAUSED AND ON ANY THEORY OF LIABILITY, WHETHER IN CONTRACT, STRICT LIABILITY,
-# OR TORT (INCLUDING NEGLIGENCE OR OTHERWISE) ARISING IN ANY WAY OUT OF THE USE
-# OF THIS SOFTWARE, EVEN IF ADVISED OF THE POSSIBILITY OF SUCH DAMAGE.
-
-"""Tests for win32functions.py"""
-
-import unittest
-
-import sys
-sys.path.append(".")
-from pywinauto.win32structures import POINT  # noqa: E402
-from pywinauto.win32structures import RECT  # noqa: E402
-from pywinauto.win32functions import MakeLong, HiWord, LoWord  # noqa: E402
+from pywinauto.windows.win32structures import POINT  # noqa: E402
+from pywinauto.windows.win32structures import RECT  # noqa: E402
+from pywinauto.windows.win32functions import MakeLong, HiWord, LoWord  # noqa: E402
 
 
 class Win32FunctionsTestCases(unittest.TestCase):
@@ -282,5 +152,4 @@
 
 
 if __name__ == "__main__":
-    unittest.main()
->>>>>>> a7548b1f
+    unittest.main()