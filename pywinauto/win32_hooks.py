--- conflicted
+++ resolved
@@ -51,7 +51,6 @@
 
 import atexit
 import sys
-import time
 import ctypes
 from ctypes import CFUNCTYPE
 from ctypes import POINTER
@@ -61,36 +60,23 @@
 from ctypes import c_char
 from ctypes import c_wchar
 from ctypes import pointer
-<<<<<<< HEAD
 from ctypes import windll
 from ctypes import wintypes
 from ctypes import WinDLL
 
 import six
+
+import win32api
 import win32con
+import win32gui
 import win32process
-import win32gui
-import win32api
-
-=======
-import atexit
-import sys
-import time
-
-import win32con
-import win32api
-
-from .win32defines import VK_PACKET
->>>>>>> a2dbdc59
+
+from . import keyboard
 from .actionlogger import ActionLogger
 from .win32defines import VK_PACKET
 from .win32structures import KBDLLHOOKSTRUCT
 from .win32structures import MSLLHOOKSTRUCT
-<<<<<<< HEAD
-from . import keyboard
-=======
 from .win32structures import LRESULT
->>>>>>> a2dbdc59
 
 HOOKCB = CFUNCTYPE(LRESULT, c_int, wintypes.WPARAM, wintypes.LPARAM)
 
@@ -107,6 +93,8 @@
 windll.user32.GetMessageW.argtypes = [POINTER(wintypes.MSG), wintypes.HWND, c_uint, c_uint]
 windll.user32.TranslateMessage.argtypes = [POINTER(wintypes.MSG)]
 windll.user32.DispatchMessageW.argtypes = [POINTER(wintypes.MSG)]
+windll.user32.UnhookWindowsHookEx.argtypes = [wintypes.HHOOK]
+windll.user32.UnhookWindowsHookEx.restype = wintypes.BOOL
 
 # BOOL WINAPI PeekMessage(
 #  _Out_    LPMSG lpMsg,
