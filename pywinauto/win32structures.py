# GUI Application automation and testing library
# Copyright (C) 2006-2018 Mark Mc Mahon and Contributors
# https://github.com/pywinauto/pywinauto/graphs/contributors
# http://pywinauto.readthedocs.io/en/latest/credits.html
# All rights reserved.
#
# Redistribution and use in source and binary forms, with or without
# modification, are permitted provided that the following conditions are met:
#
# * Redistributions of source code must retain the above copyright notice, this
#   list of conditions and the following disclaimer.
#
# * Redistributions in binary form must reproduce the above copyright notice,
#   this list of conditions and the following disclaimer in the documentation
#   and/or other materials provided with the distribution.
#
# * Neither the name of pywinauto nor the names of its
#   contributors may be used to endorse or promote products derived from
#   this software without specific prior written permission.
#
# THIS SOFTWARE IS PROVIDED BY THE COPYRIGHT HOLDERS AND CONTRIBUTORS "AS IS"
# AND ANY EXPRESS OR IMPLIED WARRANTIES, INCLUDING, BUT NOT LIMITED TO, THE
# IMPLIED WARRANTIES OF MERCHANTABILITY AND FITNESS FOR A PARTICULAR PURPOSE ARE
# DISCLAIMED. IN NO EVENT SHALL THE COPYRIGHT HOLDER OR CONTRIBUTORS BE LIABLE
# FOR ANY DIRECT, INDIRECT, INCIDENTAL, SPECIAL, EXEMPLARY, OR CONSEQUENTIAL
# DAMAGES (INCLUDING, BUT NOT LIMITED TO, PROCUREMENT OF SUBSTITUTE GOODS OR
# SERVICES; LOSS OF USE, DATA, OR PROFITS; OR BUSINESS INTERRUPTION) HOWEVER
# CAUSED AND ON ANY THEORY OF LIABILITY, WHETHER IN CONTRACT, STRICT LIABILITY,
# OR TORT (INCLUDING NEGLIGENCE OR OTHERWISE) ARISING IN ANY WAY OUT OF THE USE
# OF THIS SOFTWARE, EVEN IF ADVISED OF THE POSSIBILITY OF SUCH DAMAGE.

"""Definition of Windows structures"""

import six
from ctypes import Structure as Struct
from ctypes import \
    c_int, c_long, c_void_p, c_char, memmove, addressof, \
    POINTER, sizeof, alignment, Union, c_longlong, c_size_t, wintypes

from .win32defines import LF_FACESIZE
from . import sysinfo


class StructureMixIn(object):

    """Define printing and comparison behaviors to be used for the Structure class from ctypes"""

    #----------------------------------------------------------------
    def __str__(self):
        """Print out the fields of the ctypes Structure

        fields in exceptList will not be printed"""
        lines = []
        for field_name, _ in getattr(self, "_fields_", []):
            lines.append("%20s\t%s"% (field_name, getattr(self, field_name)))

        return "\n".join(lines)

    #----------------------------------------------------------------
    def __eq__(self, other):
        """Return True if the two instances have the same coordinates"""
        fields = getattr(self, "_fields_", [])
        if isinstance(other, Struct):
            try:
                # pretend they are two structures - check that they both
                # have the same value for all fields
                if len(fields) != len(getattr(other, "_fields_", [])):
                    return False
                for field_name, _ in fields:
                    if getattr(self, field_name) != getattr(other, field_name):
                        return False
                return True

            except AttributeError:
                return False

        elif isinstance(other, (list, tuple)):
            # Now try to see if we have been passed in a list or tuple
            if len(fields) != len(other):
                return False
            try:
                for i, (field_name, _) in enumerate(fields):
                    if getattr(self, field_name) != other[i]:
                        return False
                return True

            except Exception:
                return False

        return False

    #----------------------------------------------------------------
    def __ne__(self, other):
        """Return False if the two instances have the same coordinates"""
        return not self.__eq__(other)

    __hash__ = None


class Structure(Struct, StructureMixIn):

    """Override the Structure class from ctypes to add printing and comparison"""

    pass


##====================================================================
#def PrintCtypesStruct(struct, exceptList = []):
#    """Print out the fields of the ctypes Structure
#
#    fields in exceptList will not be printed"""
#    for f in struct._fields_:
#        name = f[0]
#        if name in exceptList:
#            continue
#        print("%20s "% name, getattr(struct, name))


# allow ctypes structures to be pickled
# set struct.__reduce__ = _reduce
# e.g. RECT.__reduce__ = _reduce
def _construct(typ, buf):
    obj = typ.__new__(typ)
    memmove(addressof(obj), buf, len(buf))
    return obj

def _reduce(self):
    return (_construct, (self.__class__, bytes(memoryview(self))))


#LPTTTOOLINFOW = POINTER(tagTOOLINFOW)
#PTOOLINFOW = POINTER(tagTOOLINFOW)
BOOL = wintypes.BOOL
BYTE = wintypes.BYTE
CHAR = c_char
DWORD = wintypes.DWORD
HANDLE = wintypes.HANDLE
HBITMAP = HANDLE
LONG = wintypes.LONG
LPVOID = wintypes.LPVOID
PVOID = c_void_p
UINT = wintypes.UINT
WCHAR = wintypes.WCHAR
WORD = wintypes.WORD
LRESULT = wintypes.LPARAM

COLORREF = wintypes.COLORREF
LPBYTE = POINTER(BYTE)
LPWSTR = c_size_t #POINTER(WCHAR)
DWORD_PTR = UINT_PTR = ULONG_PTR = c_size_t
PDWORD_PTR = POINTER(DWORD_PTR)
if sysinfo.is_x64_Python():
    INT_PTR = LONG_PTR = c_longlong
else:
    INT_PTR = LONG_PTR = c_long

HINSTANCE = LONG_PTR #LONG
HMENU = LONG_PTR #LONG
HBRUSH = wintypes.HBRUSH  # LONG_PTR #LONG
HTREEITEM = LONG_PTR #LONG
HWND = wintypes.HWND

# Notice that wintypes definition of LPARAM/WPARAM differs between 32/64 bit
LPARAM = wintypes.LPARAM
WPARAM = wintypes.WPARAM


class POINT(wintypes.POINT, StructureMixIn):

    """Wrap the POINT structure and add extra functionality"""

    def __iter__(self):
        """Allow iteration through coordinates"""
        yield self.x
        yield self.y

    def __getitem__(self, key):
        """Allow indexing of coordinates"""
        if key == 0 or key == -2:
            return self.x
        elif key == 1 or key == -1:
            return self.y
        else:
            raise IndexError("Illegal index")


assert sizeof(POINT) == 8, sizeof(POINT)
assert alignment(POINT) == 4, alignment(POINT)


# ====================================================================
class RECT(wintypes.RECT, StructureMixIn):

    """Wrap the RECT structure and add extra functionality"""

    # ----------------------------------------------------------------
    def __init__(self, otherRect_or_left=0, top=0, right=0, bottom=0):
        """Provide a constructor for RECT structures

        A RECT can be constructed by:
        - Another RECT (each value will be copied)
        - Values for left, top, right and bottom

        e.g. my_rect = RECT(otherRect)
        or   my_rect = RECT(10, 20, 34, 100)
        """
        super(RECT, self).__init__()
        if isinstance(otherRect_or_left, RECT):
            self.left = otherRect_or_left.left
            self.right = otherRect_or_left.right
            self.top = otherRect_or_left.top
            self.bottom = otherRect_or_left.bottom
        else:
            #if not isinstance(otherRect_or_left, (int, long)):
            #    print type(self), type(otherRect_or_left), otherRect_or_left
            long_int = six.integer_types[-1]
            self.left = long_int(otherRect_or_left)
            self.right = long_int(right)
            self.top = long_int(top)
            self.bottom = long_int(bottom)

    # ----------------------------------------------------------------
    def __str__(self):
        """Return a string representation of the RECT"""
        return "(L%d, T%d, R%d, B%d)" % (
            self.left, self.top, self.right, self.bottom)

    # ----------------------------------------------------------------
    def __repr__(self):
        """Return some representation of the RECT"""
        return "<RECT L%d, T%d, R%d, B%d>" % (
            self.left, self.top, self.right, self.bottom)

    # ----------------------------------------------------------------
    def __sub__(self, other):
        """Return a new rectangle which is offset from the one passed in"""
        newRect = RECT()

        newRect.left = self.left - other.left
        newRect.right = self.right - other.left

        newRect.top = self.top - other.top
        newRect.bottom = self.bottom - other.top

        return newRect

    # ----------------------------------------------------------------
    def __add__(self, other):
        """Allow two rects to be added using +"""
        newRect = RECT()

        newRect.left = self.left + other.left
        newRect.right = self.right + other.left

        newRect.top = self.top + other.top
        newRect.bottom = self.bottom + other.top

        return newRect

    # ----------------------------------------------------------------
    def width(self):
        """Return the width of the  rect"""
        return self.right - self.left

    # ----------------------------------------------------------------
    def height(self):
        """Return the height of the rect"""
        return self.bottom - self.top

    # ----------------------------------------------------------------
    def mid_point(self):
        """Return a POINT structure representing the mid point"""
        pt = POINT()
        pt.x = self.left + int(float(self.width()) / 2.)
        pt.y = self.top + int(float(self.height()) / 2.)
        return pt

<<<<<<< HEAD
    # ----------------------------------------------------------------
    def __contains__(self, point):
        """Return True if point is inside this rectangle"""
        if not isinstance(point, (POINT, tuple)):
            raise TypeError("point must be an instance of POINT or 2-tuple")
        elif isinstance(point, tuple) and len(point) != 2:
            raise ValueError("point tuple length must be 2")

        return self.left <= point[0] <= self.right and self.top <= point[1] <= self.bottom

    #def __hash__(self):
    #	return hash (self.left, self.top, self.right, self.bottom)
=======
    __reduce__ = _reduce
>>>>>>> 06b49456


assert sizeof(RECT) == 16, sizeof(RECT)
assert alignment(RECT) == 4, alignment(RECT)


class SETTEXTEX(Structure):
    _pack_ = 1
    _fields_ = [
        ('flags', DWORD),
        ('codepage', UINT),
    ]
assert sizeof(SETTEXTEX) == 8, sizeof(SETTEXTEX)


class LVCOLUMNW(Structure):

    """The main layout for LVCOLUMN on x86 and x64 archs"""

    # _pack_ is not specified, we rely on a default alignment:
    # 8 bytes in x64 system and 4 bytes in x86
    _fields_ = [
        # C:/_tools/Python24/Lib/site-packages/ctypes/wrap/test/commctrl.h 2982
        ('mask', UINT),
        ('fmt', c_int),
        ('cx', c_int),
        ('pszText', c_void_p), #LPWSTR),
        ('cchTextMax', c_int),
        ('iSubItem', c_int),
        ('iImage', c_int),
        ('iOrder', c_int),
        ('cxMin', c_int),
        ('cxDefault', c_int),
        ('cxIdeal', c_int),
    ]


class LVCOLUMNW32(Structure):

    """A special layout for LVCOLUMN for a 32-bit process running on x64"""

    # _pack_ is not specified, we rely on a default alignment:
    # 8 bytes in x64 system and 4 bytes in x86
    _fields_ = [
        # C:/_tools/Python24/Lib/site-packages/ctypes/wrap/test/commctrl.h 2982
        ('mask', UINT),
        ('fmt', c_int),
        ('cx', c_int),
        ('pszText', UINT), # keep 4-byte size address
        ('cchTextMax', c_int),
        ('iSubItem', c_int),
        ('iImage', c_int),
        ('iOrder', c_int),
        ('cxMin', c_int),
        ('cxDefault', c_int),
        ('cxIdeal', c_int),
    ]


class LVITEMW(Structure):

    """The main layout for LVITEM, naturally fits for x86 and x64 archs"""

    # _pack_ is not specified, we rely on a default alignment:
    # 8 bytes on x64 system and 4 bytes on x86
    _fields_ = [
        # C:/_tools/Python24/Lib/site-packages/ctypes/wrap/test/commctrl.h 2679
        ('mask', UINT),
        ('iItem', c_int),
        ('iSubItem', c_int),
        ('state', UINT),
        ('stateMask', UINT),
        ('pszText', c_void_p), #LPTSTR), #c_long), #LPWSTR),
        ('cchTextMax', c_int),
        ('iImage', c_int),
        ('lParam', LPARAM),

        ('iIndent', c_int), #if (_WIN32_IE >= 0x0300)

        ('iGroupId', c_int), #if (_WIN32_WINNT >= 0x0501)
        ('cColumns', UINT),
        ('puColumns', POINTER(UINT)),

        ('piColFmt', POINTER(c_int)), #if (_WIN32_WINNT >= 0x0600)
        ('iGroup', c_int),
    ]

if sysinfo.is_x64_Python():
    assert sizeof(LVITEMW) == 88, sizeof(LVITEMW)
    assert alignment(LVITEMW) == 8, alignment(LVITEMW)
else:
    assert sizeof(LVITEMW) == 60, sizeof(LVITEMW)
    assert alignment(LVITEMW) == 4, alignment(LVITEMW)


class LVITEMW32(Structure):

    """A special layout for LVITEM for a 32-bit process running on x64"""

    _pack_  = 4
    _fields_ = [
        # C:/_tools/Python24/Lib/site-packages/ctypes/wrap/test/commctrl.h 2679
        ('mask', UINT),
        ('iItem', c_int),
        ('iSubItem', c_int),
        ('state', UINT),
        ('stateMask', UINT),
        ('pszText', UINT), # keep 4-byte size
        ('cchTextMax', c_int),
        ('iImage', c_int),
        ('lParam', LPARAM),

        ('iIndent', c_int), #if (_WIN32_IE >= 0x0300)

        ('iGroupId', c_int), #if (_WIN32_WINNT >= 0x0501)
        ('cColumns', UINT),
        ('puColumns', UINT), # keep 4-byte size

        ('piColFmt', c_int), #if (_WIN32_WINNT >= 0x0600), but keep 4-byte size
        ('iGroup', c_int),
    ]

assert alignment(LVITEMW32) == 4, alignment(LVITEMW32)


class TVITEMW(Structure):

    """The main layout for TVITEM, naturally fits for x86 and x64 archs"""

    #_pack_ = 1
    _fields_ = [
        # C:/_tools/Python24/Lib/site-packages/ctypes/wrap/test/commctrl.h 3755
        ('mask', UINT),
        ('hItem', HTREEITEM),
        ('state', UINT),
        ('stateMask', UINT),
        ('pszText', LPWSTR), #, c_long),
        ('cchTextMax', c_int),
        ('iImage', c_int),
        ('iSelectedImage', c_int),
        ('cChildren', c_int),
        ('lParam', LPARAM),
    ]
if sysinfo.is_x64_Python():
    assert sizeof(TVITEMW) == 56, sizeof(TVITEMW)
    assert alignment(TVITEMW) == 8, alignment(TVITEMW)
else:
    assert sizeof(TVITEMW) == 40, sizeof(TVITEMW)
    assert alignment(TVITEMW) == 4, alignment(TVITEMW)


class TVITEMW32(Structure):

    """An additional layout for TVITEM, used in a combination of 64-bit python and 32-bit app"""

    _fields_ = [
        # C:/_tools/Python24/Lib/site-packages/ctypes/wrap/test/commctrl.h 3755
        ('mask', UINT),
        ('hItem', UINT), # must be 4 bytes in 32-bit app
        ('state', UINT),
        ('stateMask', UINT),
        ('pszText', UINT), # must be 4 bytes in 32-bit app
        ('cchTextMax', c_int),
        ('iImage', c_int),
        ('iSelectedImage', c_int),
        ('cChildren', c_int),
        ('lParam', UINT), # must be 4 bytes in 32-bit app
    ]

assert sizeof(TVITEMW32) == 40, sizeof(TVITEMW32)
assert alignment(TVITEMW32) == 4, alignment(TVITEMW32)


# C:/PROGRA~1/MICROS~4/VC98/Include/winuser.h 2225
class NMHDR(Structure):
    _fields_ = [
        # C:/PROGRA~1/MICROS~4/VC98/Include/winuser.h 2225
        ('hwndFrom', HWND),
        ('idFrom', UINT_PTR),
        ('code', UINT),
    ]
if sysinfo.is_x64_Python():
    assert sizeof(NMHDR) == 24, sizeof(NMHDR)
    assert alignment(NMHDR) == 8, alignment(NMHDR)
else:
    assert sizeof(NMHDR) == 12, sizeof(NMHDR)
    assert alignment(NMHDR) == 4, alignment(NMHDR)


# C:/PROGRA~1/MICROS~4/VC98/Include/commctrl.h 4275
class NMTVDISPINFOW(Structure):
    _pack_ = 1
    _fields_ = [
        # C:/PROGRA~1/MICROS~4/VC98/Include/commctrl.h 4275
        ('hdr', NMHDR),
        ('item', TVITEMW),
    ]
#assert sizeof(NMTVDISPINFOW) == 52, sizeof(NMTVDISPINFOW)
assert alignment(NMTVDISPINFOW) == 1, alignment(NMTVDISPINFOW)


class LOGFONTW(Structure):
    _fields_ = [
        # C:/PROGRA~1/MIAF9D~1/VC98/Include/wingdi.h 1090
        ('lfHeight', LONG),
        ('lfWidth', LONG),
        ('lfEscapement', LONG),
        ('lfOrientation', LONG),
        ('lfWeight', LONG),
        ('lfItalic', BYTE),
        ('lfUnderline', BYTE),
        ('lfStrikeOut', BYTE),
        ('lfCharSet', BYTE),
        ('lfOutPrecision', BYTE),
        ('lfClipPrecision', BYTE),
        ('lfQuality', BYTE),
        ('lfPitchAndFamily', BYTE),
        ('lfFaceName', WCHAR * LF_FACESIZE),
    ]

    #----------------------------------------------------------------
    def __str__(self):
        return  "('%s' %d)" % (self.lfFaceName, self.lfHeight)

    #----------------------------------------------------------------
    def __repr__(self):
        return "<LOGFONTW '%s' %d>" % (self.lfFaceName, self.lfHeight)

LOGFONTW.__reduce__ = _reduce

assert sizeof(LOGFONTW) == 92, sizeof(LOGFONTW)
assert alignment(LOGFONTW) == 4, alignment(LOGFONTW)


class TEXTMETRICW(Structure):
    _pack_ = 2
    _fields_ = [
        # C:/PROGRA~1/MIAF9D~1/VC98/Include/wingdi.h 878
        ('tmHeight', LONG),
        ('tmAscent', LONG),
        ('tmDescent', LONG),
        ('tmInternalLeading', LONG),
        ('tmExternalLeading', LONG),
        ('tmAveCharWidth', LONG),
        ('tmMaxCharWidth', LONG),
        ('tmWeight', LONG),
        ('tmOverhang', LONG),
        ('tmDigitizedAspectX', LONG),
        ('tmDigitizedAspectY', LONG),
        ('tmFirstChar', WCHAR),
        ('tmLastChar', WCHAR),
        ('tmDefaultChar', WCHAR),
        ('tmBreakChar', WCHAR),
        ('tmItalic', BYTE),
        ('tmUnderlined', BYTE),
        ('tmStruckOut', BYTE),
        ('tmPitchAndFamily', BYTE),
        ('tmCharSet', BYTE),
    ]
assert sizeof(TEXTMETRICW) == 58, sizeof(TEXTMETRICW)
assert alignment(TEXTMETRICW) == 2, alignment(TEXTMETRICW)


class NONCLIENTMETRICSW(Structure):
    _pack_ = 2
    _fields_ = [
        # C:/PROGRA~1/MIAF9D~1/VC98/Include/winuser.h 8767
        ('cbSize', UINT),
        ('iBorderWidth', c_int),
        ('iScrollWidth', c_int),
        ('iScrollHeight', c_int),
        ('iCaptionWidth', c_int),
        ('iCaptionHeight', c_int),
        ('lfCaptionFont', LOGFONTW),
        ('iSmCaptionWidth', c_int),
        ('iSmCaptionHeight', c_int),
        ('lfSmCaptionFont', LOGFONTW),
        ('iMenuWidth', c_int),
        ('iMenuHeight', c_int),
        ('lfMenuFont', LOGFONTW),
        ('lfStatusFont', LOGFONTW),
        ('lfMessageFont', LOGFONTW),
    ]

assert sizeof(NONCLIENTMETRICSW) == 500, sizeof(NONCLIENTMETRICSW)
assert alignment(NONCLIENTMETRICSW) == 2, alignment(NONCLIENTMETRICSW)


# C:/PROGRA~1/MIAF9D~1/VC98/Include/wingdi.h 1025
class LOGBRUSH(Structure):
    _fields_ = [
        # C:/PROGRA~1/MIAF9D~1/VC98/Include/wingdi.h 1025
        ('lbStyle', UINT),
        ('lbColor', COLORREF),
        ('lbHatch', LONG),
    ]
assert sizeof(LOGBRUSH) == 12, sizeof(LOGBRUSH)
assert alignment(LOGBRUSH) == 4, alignment(LOGBRUSH)

# C:/PROGRA~1/MIAF9D~1/VC98/Include/winuser.h 5147
class MENUITEMINFOW(Structure):
    _fields_ = [
        # C:/PROGRA~1/MIAF9D~1/VC98/Include/winuser.h 5147
        ('cbSize', UINT),
        ('fMask', UINT),
        ('fType', UINT),
        ('fState', UINT),
        ('wID', UINT),
        ('hSubMenu', HMENU),
        ('hbmpChecked', HBITMAP),
        ('hbmpUnchecked', HBITMAP),
        ('dwItemData', ULONG_PTR), #DWORD),
        ('dwTypeData', LPWSTR),
        ('cch', UINT),
        ('hbmpItem', HBITMAP),
    ]
if sysinfo.is_x64_Python():
    assert sizeof(MENUITEMINFOW) == 80, sizeof(MENUITEMINFOW)
    assert alignment(MENUITEMINFOW) == 8, alignment(MENUITEMINFOW)
else:
    assert sizeof(MENUITEMINFOW) == 48, sizeof(MENUITEMINFOW)
    assert alignment(MENUITEMINFOW) == 4, alignment(MENUITEMINFOW)

class MENUBARINFO(Structure):
    _fields_ = [
        ('cbSize',  DWORD),
        ('rcBar',  RECT),          # rect of bar, popup, item
        ('hMenu',  HMENU),          # real menu handle of bar, popup
        ('hwndMenu',  HWND),       # hwnd of item submenu if one
        ('fBarFocused',  BOOL, 1),  # bar, popup has the focus
        ('fFocused',  BOOL, 1),     # item has the focus
    ]


class MSG(Structure):
    _fields_ = [
        # C:/PROGRA~1/MIAF9D~1/VC98/Include/winuser.h 1226
        ('hwnd', HWND),
        ('message', UINT),
        ('wParam', WPARAM),
        ('lParam', LPARAM),
        ('time', DWORD),
        ('pt', POINT),
]
if sysinfo.is_x64_Python():
    assert sizeof(MSG) == 48, sizeof(MSG)
    assert alignment(MSG) == 8, alignment(MSG)
else:
    assert sizeof(MSG) == 28, sizeof(MSG)
    assert alignment(MSG) == 4, alignment(MSG)


# C:/_tools/Python24/Lib/site-packages/ctypes/wrap/test/commctrl.h 1865
class TOOLINFOW(Structure):
    _fields_ = [
        # C:/_tools/Python24/Lib/site-packages/ctypes/wrap/test/commctrl.h 1865
        ('cbSize', UINT),
        ('uFlags', UINT),
        ('hwnd', HWND),
        ('uId', UINT_PTR),
        ('rect', RECT),
        ('hinst', HINSTANCE),
        ('lpszText', LPWSTR), #c_long),
        ('lParam', LPARAM),
        ('lpReserved', LPVOID)
    ]
if sysinfo.is_x64_Python():
    assert sizeof(TOOLINFOW) == 72, sizeof(TOOLINFOW)
    assert alignment(TOOLINFOW) == 8, alignment(TOOLINFOW)
else:
    assert sizeof(TOOLINFOW) == 48, sizeof(TOOLINFOW)
    assert alignment(TOOLINFOW) == 4, alignment(TOOLINFOW)


class HDITEMW(Structure):
    _fields_ = [
        # C:/_tools/Python24/Lib/site-packages/ctypes/wrap/test/commctrl.h 617
        ('mask', UINT),
        ('cxy', c_int),
        ('pszText', LPWSTR), #c_long),
        ('hbm', HBITMAP),
        ('cchTextMax', c_int),
        ('fmt', c_int),
        ('lParam', LPARAM),
        ('iImage', c_int),
        ('iOrder', c_int),
        ('type', UINT),
        ('pvFilter', LPVOID),
        ('state', UINT)
    ]
if sysinfo.is_x64_Python():
    assert sizeof(HDITEMW) == 72, sizeof(HDITEMW)
    assert alignment(HDITEMW) == 8, alignment(HDITEMW)
else:
    assert sizeof(HDITEMW) == 48, sizeof(HDITEMW)
    assert alignment(HDITEMW) == 4, alignment(HDITEMW)


# C:/_tools/Python24/Lib/site-packages/ctypes/wrap/test/commctrl.h 4456
class COMBOBOXEXITEMW(Structure):
    #_pack_ = 1
    _fields_ = [
        # C:/_tools/Python24/Lib/site-packages/ctypes/wrap/test/commctrl.h 4456
        ('mask', UINT),
        ('iItem', INT_PTR),
        ('pszText', LPWSTR), #c_long),
        ('cchTextMax', c_int),
        ('iImage', c_int),
        ('iSelectedImage', c_int),
        ('iOverlay', c_int),
        ('iIndent', c_int),
        ('lParam', LPARAM),
]
if sysinfo.is_x64_Python():
    assert sizeof(COMBOBOXEXITEMW) == 56, sizeof(COMBOBOXEXITEMW)
    assert alignment(COMBOBOXEXITEMW) == 8, alignment(COMBOBOXEXITEMW)
else:
    assert sizeof(COMBOBOXEXITEMW) == 36, sizeof(COMBOBOXEXITEMW)
    assert alignment(COMBOBOXEXITEMW) == 4, alignment(COMBOBOXEXITEMW)


# C:/PROGRA~1/MICROS~4/VC98/Include/commctrl.h 4757
class TCITEMHEADERW(Structure):
    #_pack_ = 1
    _fields_ = [
        # C:/PROGRA~1/MICROS~4/VC98/Include/commctrl.h 4757
        ('mask', UINT),
        ('lpReserved1', UINT),
        ('lpReserved2', UINT),
        ('pszText', LPWSTR),
        ('cchTextMax', c_int),
        ('iImage', c_int),
    ]
if sysinfo.is_x64_Python():
    assert sizeof(TCITEMHEADERW) == 32, sizeof(TCITEMHEADERW)
    assert alignment(TCITEMHEADERW) == 8, alignment(TCITEMHEADERW)
else:
    assert sizeof(TCITEMHEADERW) == 24, sizeof(TCITEMHEADERW)
    assert alignment(TCITEMHEADERW) == 4, alignment(TCITEMHEADERW)

# C:/PROGRA~1/MICROS~4/VC98/Include/commctrl.h 4804
class TCITEMW(Structure):
    #if sysinfo.is_x64_Python():
    #    _pack_ = 8
    #else:
    #    _pack_ = 1
    _fields_ = [
        # C:/PROGRA~1/MICROS~4/VC98/Include/commctrl.h 4804
        ('mask', UINT),
        ('dwState', DWORD),
        ('dwStateMask', DWORD),
        ('pszText', LPWSTR), #c_long), #LPWSTR),
        ('cchTextMax', c_int),
        ('iImage', c_int),
        ('lParam', LPARAM),
    ]
if sysinfo.is_x64_Python():
    assert sizeof(TCITEMW) == 40, sizeof(TCITEMW)
    assert alignment(TCITEMW) == 8, alignment(TCITEMW)
else:
    assert sizeof(TCITEMW) == 28, sizeof(TCITEMW)
    assert alignment(TCITEMW) == 4, alignment(TCITEMW)



# C:/PROGRA~1/MICROS~4/VC98/Include/commctrl.h 1308
class TBBUTTONINFOW(Structure):
    _fields_ = [
        # C:/PROGRA~1/MICROS~4/VC98/Include/commctrl.h 1308
        ('cbSize', UINT),
        ('dwMask', DWORD),
        ('idCommand', c_int),
        ('iImage', c_int),
        ('fsState', BYTE),
        ('fsStyle', BYTE),
        ('cx', WORD),
        ('lParam', POINTER(DWORD)),
        ('pszText', LPWSTR),
        ('cchText', c_int),
    ]
if sysinfo.is_x64_Python():
    assert sizeof(TBBUTTONINFOW) == 48, sizeof(TBBUTTONINFOW)
    assert alignment(TBBUTTONINFOW) == 8, alignment(TBBUTTONINFOW)
else:
    assert sizeof(TBBUTTONINFOW) == 32, sizeof(TBBUTTONINFOW)
    assert alignment(TBBUTTONINFOW) == 4, alignment(TBBUTTONINFOW)


class TBBUTTONINFOW32(Structure):
    _fields_ = [
        # C:/PROGRA~1/MICROS~4/VC98/Include/commctrl.h 1308
        ('cbSize', UINT),
        ('dwMask', DWORD),
        ('idCommand', c_int),
        ('iImage', c_int),
        ('fsState', BYTE),
        ('fsStyle', BYTE),
        ('cx', WORD),
        ('lParam', UINT), # must be 4 bytes in 32-bit app
        ('pszText', UINT), # must be 4 bytes in 32-bit app
        ('cchText', c_int),
    ]
assert sizeof(TBBUTTONINFOW32) == 32, sizeof(TBBUTTONINFOW32)
assert alignment(TBBUTTONINFOW32) == 4, alignment(TBBUTTONINFOW32)


# C:/PROGRA~1/MICROS~4/VC98/Include/commctrl.h 953
if sysinfo.is_x64_Python():
    class TBBUTTON(Structure):
        #_pack_ = 1
        _fields_ = [
            # C:/PROGRA~1/MICROS~4/VC98/Include/commctrl.h 953
            ('iBitmap', c_int),
            ('idCommand', c_int),
            ('fsState', BYTE),
            ('fsStyle', BYTE),
            ('bReserved', BYTE * 6),
            ('dwData', DWORD_PTR),
            ('iString', INT_PTR),
        ]
else:
    class TBBUTTON(Structure):
        #_pack_ = 1
        _fields_ = [
            # C:/PROGRA~1/MICROS~4/VC98/Include/commctrl.h 953
            ('iBitmap', c_int),
            ('idCommand', c_int),
            ('fsState', BYTE),
            ('fsStyle', BYTE),
            ('bReserved', BYTE * 2),
            ('dwData', DWORD_PTR),
            ('iString', INT_PTR),
        ]
if sysinfo.is_x64_Python():
    assert sizeof(TBBUTTON) == 32, sizeof(TBBUTTON)
    assert alignment(TBBUTTON) == 8, alignment(TBBUTTON)
else:
    assert sizeof(TBBUTTON) == 20, sizeof(TBBUTTON)
    assert alignment(TBBUTTON) == 4, alignment(TBBUTTON)


class TBBUTTON32(Structure):
    #_pack_ = 1
    _fields_ = [
        # C:/PROGRA~1/MICROS~4/VC98/Include/commctrl.h 953
        ('iBitmap', c_int),
        ('idCommand', c_int),
        ('fsState', BYTE),
        ('fsStyle', BYTE),
        ('bReserved', BYTE * 2),
        ('dwData', UINT), # must be 4 bytes in 32-bit app
        ('iString', UINT), # must be 4 bytes in 32-bit app
    ]
assert sizeof(TBBUTTON32) == 20, sizeof(TBBUTTON32)
assert alignment(TBBUTTON32) == 4, alignment(TBBUTTON32)


class REBARBANDINFOW(Structure):
    #_pack_ = 1
    _fields_ = [
        # C:/PROGRA~1/MICROS~4/VC98/Include/commctrl.h 1636
        ('cbSize', UINT),
        ('fMask', UINT),
        ('fStyle', UINT),
        ('clrFore', COLORREF),
        ('clrBack', COLORREF),
        ('lpText', LPWSTR),
        ('cch', UINT),
        ('iImage', c_int),
        ('hwndChild', HWND),
        ('cxMinChild', UINT),
        ('cyMinChild', UINT),
        ('cx', UINT),
        ('hbmBack', HBITMAP),
        ('wID', UINT),
        ('cyChild', UINT),
        ('cyMaxChild', UINT),
        ('cyIntegral', UINT),
        ('cxIdeal', UINT),
        ('lParam', LPARAM),
        ('cxHeader', UINT),
        # The fields below added for _WIN32_WINNT >= 0x0600 (Vista, Win7, ...)
        # It means that sizeof(REBARBANDINFOW) is wrong for WinXP
        ('rcChevronLocation', RECT), # the rect is in client co-ord wrt hwndChild
        ('uChevronState', UINT)
    ]
if sysinfo.is_x64_Python():
    assert sizeof(REBARBANDINFOW) == 128, sizeof(REBARBANDINFOW) #128
    assert alignment(REBARBANDINFOW) == 8, alignment(REBARBANDINFOW)
else:
    assert sizeof(REBARBANDINFOW) == 100, sizeof(REBARBANDINFOW) #100
    assert alignment(REBARBANDINFOW) == 4, alignment(REBARBANDINFOW)


# C:/PROGRA~1/MICROS~4/VC98/Include/winbase.h 223
class SECURITY_ATTRIBUTES(Structure):
    _fields_ = [
        # C:/PROGRA~1/MICROS~4/VC98/Include/winbase.h 223
        ('nLength', DWORD),
        ('lpSecurityDescriptor', LPVOID),
        ('bInheritHandle', BOOL),
    ]
assert sizeof(SECURITY_ATTRIBUTES) == 12 or sizeof(SECURITY_ATTRIBUTES) == 24, sizeof(SECURITY_ATTRIBUTES)
assert alignment(SECURITY_ATTRIBUTES) == 4 or alignment(SECURITY_ATTRIBUTES) == 8, alignment(SECURITY_ATTRIBUTES)

# C:/PROGRA~1/MICROS~4/VC98/Include/winbase.h 3794
class STARTUPINFOW(Structure):
    _fields_ = [
        # C:/PROGRA~1/MICROS~4/VC98/Include/winbase.h 3794
        ('cb', DWORD),
        ('lpReserved', LPWSTR),
        ('lpDesktop', LPWSTR),
        ('lpTitle', LPWSTR),
        ('dwX', DWORD),
        ('dwY', DWORD),
        ('dwXSize', DWORD),
        ('dwYSize', DWORD),
        ('dwXCountChars', DWORD),
        ('dwYCountChars', DWORD),
        ('dwFillAttribute', DWORD),
        ('dwFlags', DWORD),
        ('wShowWindow', WORD),
        ('cbReserved2', WORD),
        ('lpReserved2', LPBYTE),
        ('hStdInput', HANDLE),
        ('hStdOutput', HANDLE),
        ('hStdError', HANDLE),
    ]
assert sizeof(STARTUPINFOW) == 68 or sizeof(STARTUPINFOW) == 104, sizeof(STARTUPINFOW)
assert alignment(STARTUPINFOW) == 4 or alignment(STARTUPINFOW) == 8, alignment(STARTUPINFOW)

# C:/PROGRA~1/MICROS~4/VC98/Include/winbase.h 229
class PROCESS_INFORMATION(Structure):
    _fields_ = [
        # C:/PROGRA~1/MICROS~4/VC98/Include/winbase.h 229
        ('hProcess', HANDLE),
        ('hThread', HANDLE),
        ('dwProcessId', DWORD),
        ('dwThreadId', DWORD),
    ]
assert sizeof(PROCESS_INFORMATION) == 16 or sizeof(PROCESS_INFORMATION) == 24, sizeof(PROCESS_INFORMATION)
assert alignment(PROCESS_INFORMATION) == 4 or alignment(PROCESS_INFORMATION) == 8, alignment(PROCESS_INFORMATION)


# C:/PROGRA~1/MICROS~4/VC98/Include/commctrl.h 3417
class NMLISTVIEW(Structure):
    #_pack_ = 1
    _fields_ = [
        # C:/PROGRA~1/MICROS~4/VC98/Include/commctrl.h 3417
        ('hdr', NMHDR),
        ('iItem', c_int),
        ('iSubItem', c_int),
        ('uNewState', UINT),
        ('uOldState', UINT),
        ('uChanged', UINT),
        ('ptAction', POINT),
        ('lParam', LPARAM),
    ]
if sysinfo.is_x64_Python():
    assert sizeof(NMLISTVIEW) == 64, sizeof(NMLISTVIEW)
    assert alignment(NMLISTVIEW) == 8, alignment(NMLISTVIEW)
else:
    assert sizeof(NMLISTVIEW) == 44, sizeof(NMLISTVIEW)
    assert alignment(NMLISTVIEW) == 4, alignment(NMLISTVIEW)


# C:/PROGRA~1/MICROS~4/VC98/Include/commctrl.h 235
class NMMOUSE(Structure):
    #_pack_ = 1
    _fields_ = [
        # C:/PROGRA~1/MICROS~4/VC98/Include/commctrl.h 235
        ('hdr', NMHDR),
        ('dwItemSpec', DWORD_PTR),
        ('dwItemData', DWORD_PTR),
        ('pt', POINT),
        ('dwHitInfo', LPARAM),
    ]
if sysinfo.is_x64_Python():
    assert sizeof(NMMOUSE) == 56, sizeof(NMMOUSE)
    assert alignment(NMMOUSE) == 8, alignment(NMMOUSE)
else:
    assert sizeof(NMMOUSE) == 32, sizeof(NMMOUSE)
    assert alignment(NMMOUSE) == 4, alignment(NMMOUSE)


# C:/PROGRA~1/MICROS~4/VC98/Include/winuser.h 4283
class MOUSEINPUT(Structure):
    if sysinfo.is_x64_Python():
        _pack_ = 8
    else:
        _pack_ = 2
    _fields_ = [
        # C:/PROGRA~1/MICROS~4/VC98/Include/winuser.h 4283
        ('dx', LONG),
        ('dy', LONG),
        ('mouseData', DWORD),
        ('dwFlags', DWORD),
        ('time', DWORD),
        ('dwExtraInfo', ULONG_PTR),
    ]
if sysinfo.is_x64_Python():
    assert sizeof(MOUSEINPUT) == 32, sizeof(MOUSEINPUT)
    assert alignment(MOUSEINPUT) == 8, alignment(MOUSEINPUT)
else:
    assert sizeof(MOUSEINPUT) == 24, sizeof(MOUSEINPUT)
    assert alignment(MOUSEINPUT) == 2, alignment(MOUSEINPUT)

# C:/PROGRA~1/MICROS~4/VC98/Include/winuser.h 4292
class KEYBDINPUT(Structure):
    if sysinfo.is_x64_Python():
        _pack_ = 8
    else:
        _pack_ = 2
    _fields_ = [
        # C:/PROGRA~1/MICROS~4/VC98/Include/winuser.h 4292
        ('wVk', WORD),
        ('wScan', WORD),
        ('dwFlags', DWORD),
        ('time', DWORD),
        ('dwExtraInfo', ULONG_PTR),
    ]
if sysinfo.is_x64_Python():
    assert sizeof(KEYBDINPUT) == 24, sizeof(KEYBDINPUT)
    assert alignment(KEYBDINPUT) == 8, alignment(KEYBDINPUT)
else:
    assert sizeof(KEYBDINPUT) == 16, sizeof(KEYBDINPUT)
    assert alignment(KEYBDINPUT) == 2, alignment(KEYBDINPUT)


class HARDWAREINPUT(Structure):
    if sysinfo.is_x64_Python():
        _pack_ = 8
    else:
        _pack_ = 2
    _fields_ = [
        # C:/PROGRA~1/MICROS~4/VC98/Include/winuser.h 4300
        ('uMsg', DWORD),
        ('wParamL', WORD),
        ('wParamH', WORD),
    ]
assert sizeof(HARDWAREINPUT) == 8, sizeof(HARDWAREINPUT)
if sysinfo.is_x64_Python():
    assert alignment(HARDWAREINPUT) == 4, alignment(HARDWAREINPUT)
else:
    assert alignment(HARDWAREINPUT) == 2, alignment(HARDWAREINPUT)


# C:/PROGRA~1/MICROS~4/VC98/Include/winuser.h 4314
class UNION_INPUT_STRUCTS(Union):
    _fields_ = [
        # C:/PROGRA~1/MICROS~4/VC98/Include/winuser.h 4314
        ('mi', MOUSEINPUT),
        ('ki', KEYBDINPUT),
        ('hi', HARDWAREINPUT),
    ]
if sysinfo.is_x64_Python():
    assert sizeof(UNION_INPUT_STRUCTS) == 32, sizeof(UNION_INPUT_STRUCTS)
    assert alignment(UNION_INPUT_STRUCTS) == 8, alignment(UNION_INPUT_STRUCTS)
else:
    assert sizeof(UNION_INPUT_STRUCTS) == 24, sizeof(UNION_INPUT_STRUCTS)
    assert alignment(UNION_INPUT_STRUCTS) == 2, alignment(UNION_INPUT_STRUCTS)

# C:/PROGRA~1/MICROS~4/VC98/Include/winuser.h 4310
class INPUT(Structure):
    if sysinfo.is_x64_Python():
        _pack_ = 8
    else:
        _pack_ = 2
    _anonymous_ = ("_",)
    _fields_ = [
        # C:/PROGRA~1/MICROS~4/VC98/Include/winuser.h 4310
        ('type', c_int),
        # Unnamed field renamed to '_'
        ('_', UNION_INPUT_STRUCTS),
    ]
if sysinfo.is_x64_Python():
    assert sizeof(INPUT) == 40, sizeof(INPUT)
    assert alignment(INPUT) == 8, alignment(INPUT)
else:
    assert sizeof(INPUT) == 28, sizeof(INPUT)
    assert alignment(INPUT) == 2, alignment(INPUT)



# C:/PROGRA~1/MICROS~4/VC98/Include/commctrl.h 2415
class NMUPDOWN(Structure):
    _pack_ = 1
    _fields_ = [
        # C:/PROGRA~1/MICROS~4/VC98/Include/commctrl.h 2415
        ('hdr', NMHDR),
        ('iPos', c_int),
        ('iDelta', c_int),
    ]
if sysinfo.is_x64_Python():
    assert sizeof(NMUPDOWN) == 32, sizeof(NMUPDOWN)
    assert alignment(NMUPDOWN) == 1, alignment(NMUPDOWN)
else:
    assert sizeof(NMUPDOWN) == 20, sizeof(NMUPDOWN)
    assert alignment(NMUPDOWN) == 1, alignment(NMUPDOWN)



# C:/PROGRA~1/MICROS~4/VC98/Include/winuser.h 9821
class GUITHREADINFO(Structure):
    _pack_ = 2
    _fields_ = [
        # C:/PROGRA~1/MICROS~4/VC98/Include/winuser.h 9821
        ('cbSize', DWORD),
        ('flags', DWORD),
        ('hwndActive', HWND),
        ('hwndFocus', HWND),
        ('hwndCapture', HWND),
        ('hwndMenuOwner', HWND),
        ('hwndMoveSize', HWND),
        ('hwndCaret', HWND),
        ('rcCaret', RECT),
    ]
if sysinfo.is_x64_Python():
    assert sizeof(GUITHREADINFO) == 72, sizeof(GUITHREADINFO)
    assert alignment(GUITHREADINFO) == 2, alignment(GUITHREADINFO)
else:
    assert sizeof(GUITHREADINFO) == 48, sizeof(GUITHREADINFO)
    assert alignment(GUITHREADINFO) == 2, alignment(GUITHREADINFO)



# C:/PROGRA~1/MICROS~4/VC98/Include/winuser.h 5043
class MENUINFO(Structure):
    #_pack_ = 2
    _fields_ = [
        # C:/PROGRA~1/MICROS~4/VC98/Include/winuser.h 5043
        ('cbSize', DWORD),
        ('fMask', DWORD),
        ('dwStyle', DWORD),
        ('cyMax', UINT),
        ('hbrBack', HBRUSH),
        ('dwContextHelpID', DWORD),
        ('dwMenuData', ULONG_PTR),
    ]
if sysinfo.is_x64_Python():
    assert sizeof(MENUINFO) == 40, sizeof(MENUINFO)
    assert alignment(MENUINFO) == 8, alignment(MENUINFO)
else:
    assert sizeof(MENUINFO) == 28, sizeof(MENUINFO)
    assert alignment(MENUINFO) == 4, alignment(MENUINFO)



# C:/_tools/Python24/Lib/site-packages/ctypes/wrap/test/commctrl.h 2068
# C:/PROGRA~1/MICROS~4/VC98/Include/commctrl.h 2066
class NMTTDISPINFOW(Structure):
    #_pack_ = 1
    _fields_ = [
        # C:/_tools/Python24/Lib/site-packages/ctypes/wrap/test/commctrl.h 2068
        # C:/PROGRA~1/MICROS~4/VC98/Include/commctrl.h 2066
        ('hdr', NMHDR),
        ('lpszText', LPWSTR),
        ('szText', WCHAR * 80),
        ('hinst', HINSTANCE),
        ('uFlags', UINT),
        ('lParam', LPARAM),
    ]
if sysinfo.is_x64_Python():
    assert sizeof(NMTTDISPINFOW) == 216, sizeof(NMTTDISPINFOW)
    assert alignment(NMTTDISPINFOW) == 8, alignment(NMTTDISPINFOW)
else:
    assert sizeof(NMTTDISPINFOW) == 188, sizeof(NMTTDISPINFOW)
    assert alignment(NMTTDISPINFOW) == 4, alignment(NMTTDISPINFOW)


# C:/PROGRA~1/MICROS~4/VC98/Include/winuser.h 2208
class WINDOWPLACEMENT(Structure):
    _fields_ = [
        # C:/PROGRA~1/MICROS~4/VC98/Include/winuser.h 2208
        ('length', UINT),
        ('flags', UINT),
        ('showCmd', UINT),
        ('ptMinPosition', POINT),
        ('ptMaxPosition', POINT),
        ('rcNormalPosition', RECT),
    ]
assert sizeof(WINDOWPLACEMENT) == 44, sizeof(WINDOWPLACEMENT)
assert alignment(WINDOWPLACEMENT) == 4, alignment(WINDOWPLACEMENT)

# TODO: use it for clicking on "check" icon etc.
class LVHITTESTINFO(Structure):
    #_pack_ = 1
    _fields_ = [
        # https://msdn.microsoft.com/en-us/library/windows/desktop/bb774754(v=vs.85).aspx
        ('pt', POINT),
        ('flags', UINT),
        ('iItem', c_int),
        ('iSubItem', c_int),
        ('iGroup', c_int),
    ]
assert sizeof(LVHITTESTINFO) == 24, sizeof(LVHITTESTINFO)
assert alignment(LVHITTESTINFO) == 4, alignment(LVHITTESTINFO)


# C:/PROGRA~1/MICROS~4/VC98/Include/commctrl.h 4052
class TVHITTESTINFO(Structure):
    #_pack_ = 1
    _fields_ = [
        # C:/PROGRA~1/MICROS~4/VC98/Include/commctrl.h 4052
        ('pt', POINT),
        ('flags', UINT),
        ('hItem', HTREEITEM),
    ]
if sysinfo.is_x64_Python():
    assert sizeof(TVHITTESTINFO) == 24, sizeof(TVHITTESTINFO)
    assert alignment(TVHITTESTINFO) == 8, alignment(TVHITTESTINFO)
else:
    assert sizeof(TVHITTESTINFO) == 16, sizeof(TVHITTESTINFO)
    assert alignment(TVHITTESTINFO) == 4, alignment(TVHITTESTINFO)


class LOGFONTA(Structure):
    _fields_ = [
        ('lfHeight', LONG),
        ('lfHeight', LONG),
        ('lfHeight', LONG),
        ('lfHeight', LONG),
        ('lfHeight', LONG),
        ('lfHeight', LONG),
        ('lfHeight', LONG),
        ('lfHeight', LONG),
        ('lfHeight', LONG)
        ]


class GV_ITEM(Structure):
    _pack_ = 1
    _fields_ = [
        ('row', c_int),
        ('col', c_int),
        ('mask', UINT),
        ('state', UINT),
        ('nFormat', UINT)
    ]
#assert sizeof(LVITEMW) == 40, sizeof(LVITEMW)
#assert alignment(LVITEMW) == 1, alignment(LVITEMW)

class SYSTEMTIME(Structure):

    """Wrap the SYSTEMTIME structure"""

    _fields_ = [
        ('wYear', WORD),
        ('wMonth', WORD),
        ('wDayOfWeek', WORD),
        ('wDay', WORD),
        ('wHour', WORD),
        ('wMinute', WORD),
        ('wSecond', WORD),
        ('wMilliseconds', WORD),
    ]

    def __repr__(self):
        return '<wYear=' + str(self.wYear) + \
            ', wMonth=' + str(self.wMonth) + \
            ', wDayOfWeek=' + str(self.wDayOfWeek) + \
            ', wDay=' + str(self.wDay) + \
            ', wHour=' + str(self.wHour) + \
            ', wMinute=' + str(self.wMinute) + \
            ', wSecond=' + str(self.wSecond) + \
            ', wMilliseconds=' + str(self.wMilliseconds) + '>'

    def __str__(self):
        return self.__repr__()

assert sizeof(SYSTEMTIME) == 16, sizeof(SYSTEMTIME)

class MCHITTESTINFO(Structure):
    _fields_ = [
        ('cbSize', UINT),
        ('pt', POINT),
        ('uHit', UINT),
        ('st', SYSTEMTIME),
        ('rc', RECT),
        ('iOffset', c_int),
        ('iRow', c_int),
        ('iCol', c_int)
    ]


class KBDLLHOOKSTRUCT(Structure):

    """Wrap KBDLLHOOKSTRUCT structure"""

    _fields_ = [
        ('vkCode', DWORD),
        ('scanCode', DWORD),
        ('flags', DWORD),
        ('time', DWORD),
        ('dwExtraInfo', DWORD),
    ]

assert sizeof(KBDLLHOOKSTRUCT) == 20, sizeof(KBDLLHOOKSTRUCT)


class MSLLHOOKSTRUCT(Structure):

    """Wrap MSLLHOOKSTRUCT structure"""

    _fields_ = [
        ('pt', POINT),
        ('mouseData', DWORD),
        ('flags', DWORD),
        ('time', DWORD),
        ('dwExtraInfo', DWORD),
    ]

assert sizeof(MSLLHOOKSTRUCT) == 24, sizeof(MSLLHOOKSTRUCT)
<|MERGE_RESOLUTION|>--- conflicted
+++ resolved
@@ -1,1306 +1,1301 @@
-# GUI Application automation and testing library
-# Copyright (C) 2006-2018 Mark Mc Mahon and Contributors
-# https://github.com/pywinauto/pywinauto/graphs/contributors
-# http://pywinauto.readthedocs.io/en/latest/credits.html
-# All rights reserved.
-#
-# Redistribution and use in source and binary forms, with or without
-# modification, are permitted provided that the following conditions are met:
-#
-# * Redistributions of source code must retain the above copyright notice, this
-#   list of conditions and the following disclaimer.
-#
-# * Redistributions in binary form must reproduce the above copyright notice,
-#   this list of conditions and the following disclaimer in the documentation
-#   and/or other materials provided with the distribution.
-#
-# * Neither the name of pywinauto nor the names of its
-#   contributors may be used to endorse or promote products derived from
-#   this software without specific prior written permission.
-#
-# THIS SOFTWARE IS PROVIDED BY THE COPYRIGHT HOLDERS AND CONTRIBUTORS "AS IS"
-# AND ANY EXPRESS OR IMPLIED WARRANTIES, INCLUDING, BUT NOT LIMITED TO, THE
-# IMPLIED WARRANTIES OF MERCHANTABILITY AND FITNESS FOR A PARTICULAR PURPOSE ARE
-# DISCLAIMED. IN NO EVENT SHALL THE COPYRIGHT HOLDER OR CONTRIBUTORS BE LIABLE
-# FOR ANY DIRECT, INDIRECT, INCIDENTAL, SPECIAL, EXEMPLARY, OR CONSEQUENTIAL
-# DAMAGES (INCLUDING, BUT NOT LIMITED TO, PROCUREMENT OF SUBSTITUTE GOODS OR
-# SERVICES; LOSS OF USE, DATA, OR PROFITS; OR BUSINESS INTERRUPTION) HOWEVER
-# CAUSED AND ON ANY THEORY OF LIABILITY, WHETHER IN CONTRACT, STRICT LIABILITY,
-# OR TORT (INCLUDING NEGLIGENCE OR OTHERWISE) ARISING IN ANY WAY OUT OF THE USE
-# OF THIS SOFTWARE, EVEN IF ADVISED OF THE POSSIBILITY OF SUCH DAMAGE.
-
-"""Definition of Windows structures"""
-
-import six
-from ctypes import Structure as Struct
-from ctypes import \
-    c_int, c_long, c_void_p, c_char, memmove, addressof, \
-    POINTER, sizeof, alignment, Union, c_longlong, c_size_t, wintypes
-
-from .win32defines import LF_FACESIZE
-from . import sysinfo
-
-
-class StructureMixIn(object):
-
-    """Define printing and comparison behaviors to be used for the Structure class from ctypes"""
-
-    #----------------------------------------------------------------
-    def __str__(self):
-        """Print out the fields of the ctypes Structure
-
-        fields in exceptList will not be printed"""
-        lines = []
-        for field_name, _ in getattr(self, "_fields_", []):
-            lines.append("%20s\t%s"% (field_name, getattr(self, field_name)))
-
-        return "\n".join(lines)
-
-    #----------------------------------------------------------------
-    def __eq__(self, other):
-        """Return True if the two instances have the same coordinates"""
-        fields = getattr(self, "_fields_", [])
-        if isinstance(other, Struct):
-            try:
-                # pretend they are two structures - check that they both
-                # have the same value for all fields
-                if len(fields) != len(getattr(other, "_fields_", [])):
-                    return False
-                for field_name, _ in fields:
-                    if getattr(self, field_name) != getattr(other, field_name):
-                        return False
-                return True
-
-            except AttributeError:
-                return False
-
-        elif isinstance(other, (list, tuple)):
-            # Now try to see if we have been passed in a list or tuple
-            if len(fields) != len(other):
-                return False
-            try:
-                for i, (field_name, _) in enumerate(fields):
-                    if getattr(self, field_name) != other[i]:
-                        return False
-                return True
-
-            except Exception:
-                return False
-
-        return False
-
-    #----------------------------------------------------------------
-    def __ne__(self, other):
-        """Return False if the two instances have the same coordinates"""
-        return not self.__eq__(other)
-
-    __hash__ = None
-
-
-class Structure(Struct, StructureMixIn):
-
-    """Override the Structure class from ctypes to add printing and comparison"""
-
-    pass
-
-
-##====================================================================
-#def PrintCtypesStruct(struct, exceptList = []):
-#    """Print out the fields of the ctypes Structure
-#
-#    fields in exceptList will not be printed"""
-#    for f in struct._fields_:
-#        name = f[0]
-#        if name in exceptList:
-#            continue
-#        print("%20s "% name, getattr(struct, name))
-
-
-# allow ctypes structures to be pickled
-# set struct.__reduce__ = _reduce
-# e.g. RECT.__reduce__ = _reduce
-def _construct(typ, buf):
-    obj = typ.__new__(typ)
-    memmove(addressof(obj), buf, len(buf))
-    return obj
-
-def _reduce(self):
-    return (_construct, (self.__class__, bytes(memoryview(self))))
-
-
-#LPTTTOOLINFOW = POINTER(tagTOOLINFOW)
-#PTOOLINFOW = POINTER(tagTOOLINFOW)
-BOOL = wintypes.BOOL
-BYTE = wintypes.BYTE
-CHAR = c_char
-DWORD = wintypes.DWORD
-HANDLE = wintypes.HANDLE
-HBITMAP = HANDLE
-LONG = wintypes.LONG
-LPVOID = wintypes.LPVOID
-PVOID = c_void_p
-UINT = wintypes.UINT
-WCHAR = wintypes.WCHAR
-WORD = wintypes.WORD
-LRESULT = wintypes.LPARAM
-
-COLORREF = wintypes.COLORREF
-LPBYTE = POINTER(BYTE)
-LPWSTR = c_size_t #POINTER(WCHAR)
-DWORD_PTR = UINT_PTR = ULONG_PTR = c_size_t
-PDWORD_PTR = POINTER(DWORD_PTR)
-if sysinfo.is_x64_Python():
-    INT_PTR = LONG_PTR = c_longlong
-else:
-    INT_PTR = LONG_PTR = c_long
-
-HINSTANCE = LONG_PTR #LONG
-HMENU = LONG_PTR #LONG
-HBRUSH = wintypes.HBRUSH  # LONG_PTR #LONG
-HTREEITEM = LONG_PTR #LONG
-HWND = wintypes.HWND
-
-# Notice that wintypes definition of LPARAM/WPARAM differs between 32/64 bit
-LPARAM = wintypes.LPARAM
-WPARAM = wintypes.WPARAM
-
-
-class POINT(wintypes.POINT, StructureMixIn):
-
-    """Wrap the POINT structure and add extra functionality"""
-
-    def __iter__(self):
-        """Allow iteration through coordinates"""
-        yield self.x
-        yield self.y
-
-    def __getitem__(self, key):
-        """Allow indexing of coordinates"""
-        if key == 0 or key == -2:
-            return self.x
-        elif key == 1 or key == -1:
-            return self.y
-        else:
-            raise IndexError("Illegal index")
-
-
-assert sizeof(POINT) == 8, sizeof(POINT)
-assert alignment(POINT) == 4, alignment(POINT)
-
-
-# ====================================================================
-class RECT(wintypes.RECT, StructureMixIn):
-
-    """Wrap the RECT structure and add extra functionality"""
-
-    # ----------------------------------------------------------------
-    def __init__(self, otherRect_or_left=0, top=0, right=0, bottom=0):
-        """Provide a constructor for RECT structures
-
-        A RECT can be constructed by:
-        - Another RECT (each value will be copied)
-        - Values for left, top, right and bottom
-
-        e.g. my_rect = RECT(otherRect)
-        or   my_rect = RECT(10, 20, 34, 100)
-        """
-        super(RECT, self).__init__()
-        if isinstance(otherRect_or_left, RECT):
-            self.left = otherRect_or_left.left
-            self.right = otherRect_or_left.right
-            self.top = otherRect_or_left.top
-            self.bottom = otherRect_or_left.bottom
-        else:
-            #if not isinstance(otherRect_or_left, (int, long)):
-            #    print type(self), type(otherRect_or_left), otherRect_or_left
-            long_int = six.integer_types[-1]
-            self.left = long_int(otherRect_or_left)
-            self.right = long_int(right)
-            self.top = long_int(top)
-            self.bottom = long_int(bottom)
-
-    # ----------------------------------------------------------------
-    def __str__(self):
-        """Return a string representation of the RECT"""
-        return "(L%d, T%d, R%d, B%d)" % (
-            self.left, self.top, self.right, self.bottom)
-
-    # ----------------------------------------------------------------
-    def __repr__(self):
-        """Return some representation of the RECT"""
-        return "<RECT L%d, T%d, R%d, B%d>" % (
-            self.left, self.top, self.right, self.bottom)
-
-    # ----------------------------------------------------------------
-    def __sub__(self, other):
-        """Return a new rectangle which is offset from the one passed in"""
-        newRect = RECT()
-
-        newRect.left = self.left - other.left
-        newRect.right = self.right - other.left
-
-        newRect.top = self.top - other.top
-        newRect.bottom = self.bottom - other.top
-
-        return newRect
-
-    # ----------------------------------------------------------------
-    def __add__(self, other):
-        """Allow two rects to be added using +"""
-        newRect = RECT()
-
-        newRect.left = self.left + other.left
-        newRect.right = self.right + other.left
-
-        newRect.top = self.top + other.top
-        newRect.bottom = self.bottom + other.top
-
-        return newRect
-
-    # ----------------------------------------------------------------
-    def width(self):
-        """Return the width of the  rect"""
-        return self.right - self.left
-
-    # ----------------------------------------------------------------
-    def height(self):
-        """Return the height of the rect"""
-        return self.bottom - self.top
-
-    # ----------------------------------------------------------------
-    def mid_point(self):
-        """Return a POINT structure representing the mid point"""
-        pt = POINT()
-        pt.x = self.left + int(float(self.width()) / 2.)
-        pt.y = self.top + int(float(self.height()) / 2.)
-        return pt
-
-<<<<<<< HEAD
-    # ----------------------------------------------------------------
-    def __contains__(self, point):
-        """Return True if point is inside this rectangle"""
-        if not isinstance(point, (POINT, tuple)):
-            raise TypeError("point must be an instance of POINT or 2-tuple")
-        elif isinstance(point, tuple) and len(point) != 2:
-            raise ValueError("point tuple length must be 2")
-
-        return self.left <= point[0] <= self.right and self.top <= point[1] <= self.bottom
-
-    #def __hash__(self):
-    #	return hash (self.left, self.top, self.right, self.bottom)
-=======
-    __reduce__ = _reduce
->>>>>>> 06b49456
-
-
-assert sizeof(RECT) == 16, sizeof(RECT)
-assert alignment(RECT) == 4, alignment(RECT)
-
-
-class SETTEXTEX(Structure):
-    _pack_ = 1
-    _fields_ = [
-        ('flags', DWORD),
-        ('codepage', UINT),
-    ]
-assert sizeof(SETTEXTEX) == 8, sizeof(SETTEXTEX)
-
-
-class LVCOLUMNW(Structure):
-
-    """The main layout for LVCOLUMN on x86 and x64 archs"""
-
-    # _pack_ is not specified, we rely on a default alignment:
-    # 8 bytes in x64 system and 4 bytes in x86
-    _fields_ = [
-        # C:/_tools/Python24/Lib/site-packages/ctypes/wrap/test/commctrl.h 2982
-        ('mask', UINT),
-        ('fmt', c_int),
-        ('cx', c_int),
-        ('pszText', c_void_p), #LPWSTR),
-        ('cchTextMax', c_int),
-        ('iSubItem', c_int),
-        ('iImage', c_int),
-        ('iOrder', c_int),
-        ('cxMin', c_int),
-        ('cxDefault', c_int),
-        ('cxIdeal', c_int),
-    ]
-
-
-class LVCOLUMNW32(Structure):
-
-    """A special layout for LVCOLUMN for a 32-bit process running on x64"""
-
-    # _pack_ is not specified, we rely on a default alignment:
-    # 8 bytes in x64 system and 4 bytes in x86
-    _fields_ = [
-        # C:/_tools/Python24/Lib/site-packages/ctypes/wrap/test/commctrl.h 2982
-        ('mask', UINT),
-        ('fmt', c_int),
-        ('cx', c_int),
-        ('pszText', UINT), # keep 4-byte size address
-        ('cchTextMax', c_int),
-        ('iSubItem', c_int),
-        ('iImage', c_int),
-        ('iOrder', c_int),
-        ('cxMin', c_int),
-        ('cxDefault', c_int),
-        ('cxIdeal', c_int),
-    ]
-
-
-class LVITEMW(Structure):
-
-    """The main layout for LVITEM, naturally fits for x86 and x64 archs"""
-
-    # _pack_ is not specified, we rely on a default alignment:
-    # 8 bytes on x64 system and 4 bytes on x86
-    _fields_ = [
-        # C:/_tools/Python24/Lib/site-packages/ctypes/wrap/test/commctrl.h 2679
-        ('mask', UINT),
-        ('iItem', c_int),
-        ('iSubItem', c_int),
-        ('state', UINT),
-        ('stateMask', UINT),
-        ('pszText', c_void_p), #LPTSTR), #c_long), #LPWSTR),
-        ('cchTextMax', c_int),
-        ('iImage', c_int),
-        ('lParam', LPARAM),
-
-        ('iIndent', c_int), #if (_WIN32_IE >= 0x0300)
-
-        ('iGroupId', c_int), #if (_WIN32_WINNT >= 0x0501)
-        ('cColumns', UINT),
-        ('puColumns', POINTER(UINT)),
-
-        ('piColFmt', POINTER(c_int)), #if (_WIN32_WINNT >= 0x0600)
-        ('iGroup', c_int),
-    ]
-
-if sysinfo.is_x64_Python():
-    assert sizeof(LVITEMW) == 88, sizeof(LVITEMW)
-    assert alignment(LVITEMW) == 8, alignment(LVITEMW)
-else:
-    assert sizeof(LVITEMW) == 60, sizeof(LVITEMW)
-    assert alignment(LVITEMW) == 4, alignment(LVITEMW)
-
-
-class LVITEMW32(Structure):
-
-    """A special layout for LVITEM for a 32-bit process running on x64"""
-
-    _pack_  = 4
-    _fields_ = [
-        # C:/_tools/Python24/Lib/site-packages/ctypes/wrap/test/commctrl.h 2679
-        ('mask', UINT),
-        ('iItem', c_int),
-        ('iSubItem', c_int),
-        ('state', UINT),
-        ('stateMask', UINT),
-        ('pszText', UINT), # keep 4-byte size
-        ('cchTextMax', c_int),
-        ('iImage', c_int),
-        ('lParam', LPARAM),
-
-        ('iIndent', c_int), #if (_WIN32_IE >= 0x0300)
-
-        ('iGroupId', c_int), #if (_WIN32_WINNT >= 0x0501)
-        ('cColumns', UINT),
-        ('puColumns', UINT), # keep 4-byte size
-
-        ('piColFmt', c_int), #if (_WIN32_WINNT >= 0x0600), but keep 4-byte size
-        ('iGroup', c_int),
-    ]
-
-assert alignment(LVITEMW32) == 4, alignment(LVITEMW32)
-
-
-class TVITEMW(Structure):
-
-    """The main layout for TVITEM, naturally fits for x86 and x64 archs"""
-
-    #_pack_ = 1
-    _fields_ = [
-        # C:/_tools/Python24/Lib/site-packages/ctypes/wrap/test/commctrl.h 3755
-        ('mask', UINT),
-        ('hItem', HTREEITEM),
-        ('state', UINT),
-        ('stateMask', UINT),
-        ('pszText', LPWSTR), #, c_long),
-        ('cchTextMax', c_int),
-        ('iImage', c_int),
-        ('iSelectedImage', c_int),
-        ('cChildren', c_int),
-        ('lParam', LPARAM),
-    ]
-if sysinfo.is_x64_Python():
-    assert sizeof(TVITEMW) == 56, sizeof(TVITEMW)
-    assert alignment(TVITEMW) == 8, alignment(TVITEMW)
-else:
-    assert sizeof(TVITEMW) == 40, sizeof(TVITEMW)
-    assert alignment(TVITEMW) == 4, alignment(TVITEMW)
-
-
-class TVITEMW32(Structure):
-
-    """An additional layout for TVITEM, used in a combination of 64-bit python and 32-bit app"""
-
-    _fields_ = [
-        # C:/_tools/Python24/Lib/site-packages/ctypes/wrap/test/commctrl.h 3755
-        ('mask', UINT),
-        ('hItem', UINT), # must be 4 bytes in 32-bit app
-        ('state', UINT),
-        ('stateMask', UINT),
-        ('pszText', UINT), # must be 4 bytes in 32-bit app
-        ('cchTextMax', c_int),
-        ('iImage', c_int),
-        ('iSelectedImage', c_int),
-        ('cChildren', c_int),
-        ('lParam', UINT), # must be 4 bytes in 32-bit app
-    ]
-
-assert sizeof(TVITEMW32) == 40, sizeof(TVITEMW32)
-assert alignment(TVITEMW32) == 4, alignment(TVITEMW32)
-
-
-# C:/PROGRA~1/MICROS~4/VC98/Include/winuser.h 2225
-class NMHDR(Structure):
-    _fields_ = [
-        # C:/PROGRA~1/MICROS~4/VC98/Include/winuser.h 2225
-        ('hwndFrom', HWND),
-        ('idFrom', UINT_PTR),
-        ('code', UINT),
-    ]
-if sysinfo.is_x64_Python():
-    assert sizeof(NMHDR) == 24, sizeof(NMHDR)
-    assert alignment(NMHDR) == 8, alignment(NMHDR)
-else:
-    assert sizeof(NMHDR) == 12, sizeof(NMHDR)
-    assert alignment(NMHDR) == 4, alignment(NMHDR)
-
-
-# C:/PROGRA~1/MICROS~4/VC98/Include/commctrl.h 4275
-class NMTVDISPINFOW(Structure):
-    _pack_ = 1
-    _fields_ = [
-        # C:/PROGRA~1/MICROS~4/VC98/Include/commctrl.h 4275
-        ('hdr', NMHDR),
-        ('item', TVITEMW),
-    ]
-#assert sizeof(NMTVDISPINFOW) == 52, sizeof(NMTVDISPINFOW)
-assert alignment(NMTVDISPINFOW) == 1, alignment(NMTVDISPINFOW)
-
-
-class LOGFONTW(Structure):
-    _fields_ = [
-        # C:/PROGRA~1/MIAF9D~1/VC98/Include/wingdi.h 1090
-        ('lfHeight', LONG),
-        ('lfWidth', LONG),
-        ('lfEscapement', LONG),
-        ('lfOrientation', LONG),
-        ('lfWeight', LONG),
-        ('lfItalic', BYTE),
-        ('lfUnderline', BYTE),
-        ('lfStrikeOut', BYTE),
-        ('lfCharSet', BYTE),
-        ('lfOutPrecision', BYTE),
-        ('lfClipPrecision', BYTE),
-        ('lfQuality', BYTE),
-        ('lfPitchAndFamily', BYTE),
-        ('lfFaceName', WCHAR * LF_FACESIZE),
-    ]
-
-    #----------------------------------------------------------------
-    def __str__(self):
-        return  "('%s' %d)" % (self.lfFaceName, self.lfHeight)
-
-    #----------------------------------------------------------------
-    def __repr__(self):
-        return "<LOGFONTW '%s' %d>" % (self.lfFaceName, self.lfHeight)
-
-LOGFONTW.__reduce__ = _reduce
-
-assert sizeof(LOGFONTW) == 92, sizeof(LOGFONTW)
-assert alignment(LOGFONTW) == 4, alignment(LOGFONTW)
-
-
-class TEXTMETRICW(Structure):
-    _pack_ = 2
-    _fields_ = [
-        # C:/PROGRA~1/MIAF9D~1/VC98/Include/wingdi.h 878
-        ('tmHeight', LONG),
-        ('tmAscent', LONG),
-        ('tmDescent', LONG),
-        ('tmInternalLeading', LONG),
-        ('tmExternalLeading', LONG),
-        ('tmAveCharWidth', LONG),
-        ('tmMaxCharWidth', LONG),
-        ('tmWeight', LONG),
-        ('tmOverhang', LONG),
-        ('tmDigitizedAspectX', LONG),
-        ('tmDigitizedAspectY', LONG),
-        ('tmFirstChar', WCHAR),
-        ('tmLastChar', WCHAR),
-        ('tmDefaultChar', WCHAR),
-        ('tmBreakChar', WCHAR),
-        ('tmItalic', BYTE),
-        ('tmUnderlined', BYTE),
-        ('tmStruckOut', BYTE),
-        ('tmPitchAndFamily', BYTE),
-        ('tmCharSet', BYTE),
-    ]
-assert sizeof(TEXTMETRICW) == 58, sizeof(TEXTMETRICW)
-assert alignment(TEXTMETRICW) == 2, alignment(TEXTMETRICW)
-
-
-class NONCLIENTMETRICSW(Structure):
-    _pack_ = 2
-    _fields_ = [
-        # C:/PROGRA~1/MIAF9D~1/VC98/Include/winuser.h 8767
-        ('cbSize', UINT),
-        ('iBorderWidth', c_int),
-        ('iScrollWidth', c_int),
-        ('iScrollHeight', c_int),
-        ('iCaptionWidth', c_int),
-        ('iCaptionHeight', c_int),
-        ('lfCaptionFont', LOGFONTW),
-        ('iSmCaptionWidth', c_int),
-        ('iSmCaptionHeight', c_int),
-        ('lfSmCaptionFont', LOGFONTW),
-        ('iMenuWidth', c_int),
-        ('iMenuHeight', c_int),
-        ('lfMenuFont', LOGFONTW),
-        ('lfStatusFont', LOGFONTW),
-        ('lfMessageFont', LOGFONTW),
-    ]
-
-assert sizeof(NONCLIENTMETRICSW) == 500, sizeof(NONCLIENTMETRICSW)
-assert alignment(NONCLIENTMETRICSW) == 2, alignment(NONCLIENTMETRICSW)
-
-
-# C:/PROGRA~1/MIAF9D~1/VC98/Include/wingdi.h 1025
-class LOGBRUSH(Structure):
-    _fields_ = [
-        # C:/PROGRA~1/MIAF9D~1/VC98/Include/wingdi.h 1025
-        ('lbStyle', UINT),
-        ('lbColor', COLORREF),
-        ('lbHatch', LONG),
-    ]
-assert sizeof(LOGBRUSH) == 12, sizeof(LOGBRUSH)
-assert alignment(LOGBRUSH) == 4, alignment(LOGBRUSH)
-
-# C:/PROGRA~1/MIAF9D~1/VC98/Include/winuser.h 5147
-class MENUITEMINFOW(Structure):
-    _fields_ = [
-        # C:/PROGRA~1/MIAF9D~1/VC98/Include/winuser.h 5147
-        ('cbSize', UINT),
-        ('fMask', UINT),
-        ('fType', UINT),
-        ('fState', UINT),
-        ('wID', UINT),
-        ('hSubMenu', HMENU),
-        ('hbmpChecked', HBITMAP),
-        ('hbmpUnchecked', HBITMAP),
-        ('dwItemData', ULONG_PTR), #DWORD),
-        ('dwTypeData', LPWSTR),
-        ('cch', UINT),
-        ('hbmpItem', HBITMAP),
-    ]
-if sysinfo.is_x64_Python():
-    assert sizeof(MENUITEMINFOW) == 80, sizeof(MENUITEMINFOW)
-    assert alignment(MENUITEMINFOW) == 8, alignment(MENUITEMINFOW)
-else:
-    assert sizeof(MENUITEMINFOW) == 48, sizeof(MENUITEMINFOW)
-    assert alignment(MENUITEMINFOW) == 4, alignment(MENUITEMINFOW)
-
-class MENUBARINFO(Structure):
-    _fields_ = [
-        ('cbSize',  DWORD),
-        ('rcBar',  RECT),          # rect of bar, popup, item
-        ('hMenu',  HMENU),          # real menu handle of bar, popup
-        ('hwndMenu',  HWND),       # hwnd of item submenu if one
-        ('fBarFocused',  BOOL, 1),  # bar, popup has the focus
-        ('fFocused',  BOOL, 1),     # item has the focus
-    ]
-
-
-class MSG(Structure):
-    _fields_ = [
-        # C:/PROGRA~1/MIAF9D~1/VC98/Include/winuser.h 1226
-        ('hwnd', HWND),
-        ('message', UINT),
-        ('wParam', WPARAM),
-        ('lParam', LPARAM),
-        ('time', DWORD),
-        ('pt', POINT),
-]
-if sysinfo.is_x64_Python():
-    assert sizeof(MSG) == 48, sizeof(MSG)
-    assert alignment(MSG) == 8, alignment(MSG)
-else:
-    assert sizeof(MSG) == 28, sizeof(MSG)
-    assert alignment(MSG) == 4, alignment(MSG)
-
-
-# C:/_tools/Python24/Lib/site-packages/ctypes/wrap/test/commctrl.h 1865
-class TOOLINFOW(Structure):
-    _fields_ = [
-        # C:/_tools/Python24/Lib/site-packages/ctypes/wrap/test/commctrl.h 1865
-        ('cbSize', UINT),
-        ('uFlags', UINT),
-        ('hwnd', HWND),
-        ('uId', UINT_PTR),
-        ('rect', RECT),
-        ('hinst', HINSTANCE),
-        ('lpszText', LPWSTR), #c_long),
-        ('lParam', LPARAM),
-        ('lpReserved', LPVOID)
-    ]
-if sysinfo.is_x64_Python():
-    assert sizeof(TOOLINFOW) == 72, sizeof(TOOLINFOW)
-    assert alignment(TOOLINFOW) == 8, alignment(TOOLINFOW)
-else:
-    assert sizeof(TOOLINFOW) == 48, sizeof(TOOLINFOW)
-    assert alignment(TOOLINFOW) == 4, alignment(TOOLINFOW)
-
-
-class HDITEMW(Structure):
-    _fields_ = [
-        # C:/_tools/Python24/Lib/site-packages/ctypes/wrap/test/commctrl.h 617
-        ('mask', UINT),
-        ('cxy', c_int),
-        ('pszText', LPWSTR), #c_long),
-        ('hbm', HBITMAP),
-        ('cchTextMax', c_int),
-        ('fmt', c_int),
-        ('lParam', LPARAM),
-        ('iImage', c_int),
-        ('iOrder', c_int),
-        ('type', UINT),
-        ('pvFilter', LPVOID),
-        ('state', UINT)
-    ]
-if sysinfo.is_x64_Python():
-    assert sizeof(HDITEMW) == 72, sizeof(HDITEMW)
-    assert alignment(HDITEMW) == 8, alignment(HDITEMW)
-else:
-    assert sizeof(HDITEMW) == 48, sizeof(HDITEMW)
-    assert alignment(HDITEMW) == 4, alignment(HDITEMW)
-
-
-# C:/_tools/Python24/Lib/site-packages/ctypes/wrap/test/commctrl.h 4456
-class COMBOBOXEXITEMW(Structure):
-    #_pack_ = 1
-    _fields_ = [
-        # C:/_tools/Python24/Lib/site-packages/ctypes/wrap/test/commctrl.h 4456
-        ('mask', UINT),
-        ('iItem', INT_PTR),
-        ('pszText', LPWSTR), #c_long),
-        ('cchTextMax', c_int),
-        ('iImage', c_int),
-        ('iSelectedImage', c_int),
-        ('iOverlay', c_int),
-        ('iIndent', c_int),
-        ('lParam', LPARAM),
-]
-if sysinfo.is_x64_Python():
-    assert sizeof(COMBOBOXEXITEMW) == 56, sizeof(COMBOBOXEXITEMW)
-    assert alignment(COMBOBOXEXITEMW) == 8, alignment(COMBOBOXEXITEMW)
-else:
-    assert sizeof(COMBOBOXEXITEMW) == 36, sizeof(COMBOBOXEXITEMW)
-    assert alignment(COMBOBOXEXITEMW) == 4, alignment(COMBOBOXEXITEMW)
-
-
-# C:/PROGRA~1/MICROS~4/VC98/Include/commctrl.h 4757
-class TCITEMHEADERW(Structure):
-    #_pack_ = 1
-    _fields_ = [
-        # C:/PROGRA~1/MICROS~4/VC98/Include/commctrl.h 4757
-        ('mask', UINT),
-        ('lpReserved1', UINT),
-        ('lpReserved2', UINT),
-        ('pszText', LPWSTR),
-        ('cchTextMax', c_int),
-        ('iImage', c_int),
-    ]
-if sysinfo.is_x64_Python():
-    assert sizeof(TCITEMHEADERW) == 32, sizeof(TCITEMHEADERW)
-    assert alignment(TCITEMHEADERW) == 8, alignment(TCITEMHEADERW)
-else:
-    assert sizeof(TCITEMHEADERW) == 24, sizeof(TCITEMHEADERW)
-    assert alignment(TCITEMHEADERW) == 4, alignment(TCITEMHEADERW)
-
-# C:/PROGRA~1/MICROS~4/VC98/Include/commctrl.h 4804
-class TCITEMW(Structure):
-    #if sysinfo.is_x64_Python():
-    #    _pack_ = 8
-    #else:
-    #    _pack_ = 1
-    _fields_ = [
-        # C:/PROGRA~1/MICROS~4/VC98/Include/commctrl.h 4804
-        ('mask', UINT),
-        ('dwState', DWORD),
-        ('dwStateMask', DWORD),
-        ('pszText', LPWSTR), #c_long), #LPWSTR),
-        ('cchTextMax', c_int),
-        ('iImage', c_int),
-        ('lParam', LPARAM),
-    ]
-if sysinfo.is_x64_Python():
-    assert sizeof(TCITEMW) == 40, sizeof(TCITEMW)
-    assert alignment(TCITEMW) == 8, alignment(TCITEMW)
-else:
-    assert sizeof(TCITEMW) == 28, sizeof(TCITEMW)
-    assert alignment(TCITEMW) == 4, alignment(TCITEMW)
-
-
-
-# C:/PROGRA~1/MICROS~4/VC98/Include/commctrl.h 1308
-class TBBUTTONINFOW(Structure):
-    _fields_ = [
-        # C:/PROGRA~1/MICROS~4/VC98/Include/commctrl.h 1308
-        ('cbSize', UINT),
-        ('dwMask', DWORD),
-        ('idCommand', c_int),
-        ('iImage', c_int),
-        ('fsState', BYTE),
-        ('fsStyle', BYTE),
-        ('cx', WORD),
-        ('lParam', POINTER(DWORD)),
-        ('pszText', LPWSTR),
-        ('cchText', c_int),
-    ]
-if sysinfo.is_x64_Python():
-    assert sizeof(TBBUTTONINFOW) == 48, sizeof(TBBUTTONINFOW)
-    assert alignment(TBBUTTONINFOW) == 8, alignment(TBBUTTONINFOW)
-else:
-    assert sizeof(TBBUTTONINFOW) == 32, sizeof(TBBUTTONINFOW)
-    assert alignment(TBBUTTONINFOW) == 4, alignment(TBBUTTONINFOW)
-
-
-class TBBUTTONINFOW32(Structure):
-    _fields_ = [
-        # C:/PROGRA~1/MICROS~4/VC98/Include/commctrl.h 1308
-        ('cbSize', UINT),
-        ('dwMask', DWORD),
-        ('idCommand', c_int),
-        ('iImage', c_int),
-        ('fsState', BYTE),
-        ('fsStyle', BYTE),
-        ('cx', WORD),
-        ('lParam', UINT), # must be 4 bytes in 32-bit app
-        ('pszText', UINT), # must be 4 bytes in 32-bit app
-        ('cchText', c_int),
-    ]
-assert sizeof(TBBUTTONINFOW32) == 32, sizeof(TBBUTTONINFOW32)
-assert alignment(TBBUTTONINFOW32) == 4, alignment(TBBUTTONINFOW32)
-
-
-# C:/PROGRA~1/MICROS~4/VC98/Include/commctrl.h 953
-if sysinfo.is_x64_Python():
-    class TBBUTTON(Structure):
-        #_pack_ = 1
-        _fields_ = [
-            # C:/PROGRA~1/MICROS~4/VC98/Include/commctrl.h 953
-            ('iBitmap', c_int),
-            ('idCommand', c_int),
-            ('fsState', BYTE),
-            ('fsStyle', BYTE),
-            ('bReserved', BYTE * 6),
-            ('dwData', DWORD_PTR),
-            ('iString', INT_PTR),
-        ]
-else:
-    class TBBUTTON(Structure):
-        #_pack_ = 1
-        _fields_ = [
-            # C:/PROGRA~1/MICROS~4/VC98/Include/commctrl.h 953
-            ('iBitmap', c_int),
-            ('idCommand', c_int),
-            ('fsState', BYTE),
-            ('fsStyle', BYTE),
-            ('bReserved', BYTE * 2),
-            ('dwData', DWORD_PTR),
-            ('iString', INT_PTR),
-        ]
-if sysinfo.is_x64_Python():
-    assert sizeof(TBBUTTON) == 32, sizeof(TBBUTTON)
-    assert alignment(TBBUTTON) == 8, alignment(TBBUTTON)
-else:
-    assert sizeof(TBBUTTON) == 20, sizeof(TBBUTTON)
-    assert alignment(TBBUTTON) == 4, alignment(TBBUTTON)
-
-
-class TBBUTTON32(Structure):
-    #_pack_ = 1
-    _fields_ = [
-        # C:/PROGRA~1/MICROS~4/VC98/Include/commctrl.h 953
-        ('iBitmap', c_int),
-        ('idCommand', c_int),
-        ('fsState', BYTE),
-        ('fsStyle', BYTE),
-        ('bReserved', BYTE * 2),
-        ('dwData', UINT), # must be 4 bytes in 32-bit app
-        ('iString', UINT), # must be 4 bytes in 32-bit app
-    ]
-assert sizeof(TBBUTTON32) == 20, sizeof(TBBUTTON32)
-assert alignment(TBBUTTON32) == 4, alignment(TBBUTTON32)
-
-
-class REBARBANDINFOW(Structure):
-    #_pack_ = 1
-    _fields_ = [
-        # C:/PROGRA~1/MICROS~4/VC98/Include/commctrl.h 1636
-        ('cbSize', UINT),
-        ('fMask', UINT),
-        ('fStyle', UINT),
-        ('clrFore', COLORREF),
-        ('clrBack', COLORREF),
-        ('lpText', LPWSTR),
-        ('cch', UINT),
-        ('iImage', c_int),
-        ('hwndChild', HWND),
-        ('cxMinChild', UINT),
-        ('cyMinChild', UINT),
-        ('cx', UINT),
-        ('hbmBack', HBITMAP),
-        ('wID', UINT),
-        ('cyChild', UINT),
-        ('cyMaxChild', UINT),
-        ('cyIntegral', UINT),
-        ('cxIdeal', UINT),
-        ('lParam', LPARAM),
-        ('cxHeader', UINT),
-        # The fields below added for _WIN32_WINNT >= 0x0600 (Vista, Win7, ...)
-        # It means that sizeof(REBARBANDINFOW) is wrong for WinXP
-        ('rcChevronLocation', RECT), # the rect is in client co-ord wrt hwndChild
-        ('uChevronState', UINT)
-    ]
-if sysinfo.is_x64_Python():
-    assert sizeof(REBARBANDINFOW) == 128, sizeof(REBARBANDINFOW) #128
-    assert alignment(REBARBANDINFOW) == 8, alignment(REBARBANDINFOW)
-else:
-    assert sizeof(REBARBANDINFOW) == 100, sizeof(REBARBANDINFOW) #100
-    assert alignment(REBARBANDINFOW) == 4, alignment(REBARBANDINFOW)
-
-
-# C:/PROGRA~1/MICROS~4/VC98/Include/winbase.h 223
-class SECURITY_ATTRIBUTES(Structure):
-    _fields_ = [
-        # C:/PROGRA~1/MICROS~4/VC98/Include/winbase.h 223
-        ('nLength', DWORD),
-        ('lpSecurityDescriptor', LPVOID),
-        ('bInheritHandle', BOOL),
-    ]
-assert sizeof(SECURITY_ATTRIBUTES) == 12 or sizeof(SECURITY_ATTRIBUTES) == 24, sizeof(SECURITY_ATTRIBUTES)
-assert alignment(SECURITY_ATTRIBUTES) == 4 or alignment(SECURITY_ATTRIBUTES) == 8, alignment(SECURITY_ATTRIBUTES)
-
-# C:/PROGRA~1/MICROS~4/VC98/Include/winbase.h 3794
-class STARTUPINFOW(Structure):
-    _fields_ = [
-        # C:/PROGRA~1/MICROS~4/VC98/Include/winbase.h 3794
-        ('cb', DWORD),
-        ('lpReserved', LPWSTR),
-        ('lpDesktop', LPWSTR),
-        ('lpTitle', LPWSTR),
-        ('dwX', DWORD),
-        ('dwY', DWORD),
-        ('dwXSize', DWORD),
-        ('dwYSize', DWORD),
-        ('dwXCountChars', DWORD),
-        ('dwYCountChars', DWORD),
-        ('dwFillAttribute', DWORD),
-        ('dwFlags', DWORD),
-        ('wShowWindow', WORD),
-        ('cbReserved2', WORD),
-        ('lpReserved2', LPBYTE),
-        ('hStdInput', HANDLE),
-        ('hStdOutput', HANDLE),
-        ('hStdError', HANDLE),
-    ]
-assert sizeof(STARTUPINFOW) == 68 or sizeof(STARTUPINFOW) == 104, sizeof(STARTUPINFOW)
-assert alignment(STARTUPINFOW) == 4 or alignment(STARTUPINFOW) == 8, alignment(STARTUPINFOW)
-
-# C:/PROGRA~1/MICROS~4/VC98/Include/winbase.h 229
-class PROCESS_INFORMATION(Structure):
-    _fields_ = [
-        # C:/PROGRA~1/MICROS~4/VC98/Include/winbase.h 229
-        ('hProcess', HANDLE),
-        ('hThread', HANDLE),
-        ('dwProcessId', DWORD),
-        ('dwThreadId', DWORD),
-    ]
-assert sizeof(PROCESS_INFORMATION) == 16 or sizeof(PROCESS_INFORMATION) == 24, sizeof(PROCESS_INFORMATION)
-assert alignment(PROCESS_INFORMATION) == 4 or alignment(PROCESS_INFORMATION) == 8, alignment(PROCESS_INFORMATION)
-
-
-# C:/PROGRA~1/MICROS~4/VC98/Include/commctrl.h 3417
-class NMLISTVIEW(Structure):
-    #_pack_ = 1
-    _fields_ = [
-        # C:/PROGRA~1/MICROS~4/VC98/Include/commctrl.h 3417
-        ('hdr', NMHDR),
-        ('iItem', c_int),
-        ('iSubItem', c_int),
-        ('uNewState', UINT),
-        ('uOldState', UINT),
-        ('uChanged', UINT),
-        ('ptAction', POINT),
-        ('lParam', LPARAM),
-    ]
-if sysinfo.is_x64_Python():
-    assert sizeof(NMLISTVIEW) == 64, sizeof(NMLISTVIEW)
-    assert alignment(NMLISTVIEW) == 8, alignment(NMLISTVIEW)
-else:
-    assert sizeof(NMLISTVIEW) == 44, sizeof(NMLISTVIEW)
-    assert alignment(NMLISTVIEW) == 4, alignment(NMLISTVIEW)
-
-
-# C:/PROGRA~1/MICROS~4/VC98/Include/commctrl.h 235
-class NMMOUSE(Structure):
-    #_pack_ = 1
-    _fields_ = [
-        # C:/PROGRA~1/MICROS~4/VC98/Include/commctrl.h 235
-        ('hdr', NMHDR),
-        ('dwItemSpec', DWORD_PTR),
-        ('dwItemData', DWORD_PTR),
-        ('pt', POINT),
-        ('dwHitInfo', LPARAM),
-    ]
-if sysinfo.is_x64_Python():
-    assert sizeof(NMMOUSE) == 56, sizeof(NMMOUSE)
-    assert alignment(NMMOUSE) == 8, alignment(NMMOUSE)
-else:
-    assert sizeof(NMMOUSE) == 32, sizeof(NMMOUSE)
-    assert alignment(NMMOUSE) == 4, alignment(NMMOUSE)
-
-
-# C:/PROGRA~1/MICROS~4/VC98/Include/winuser.h 4283
-class MOUSEINPUT(Structure):
-    if sysinfo.is_x64_Python():
-        _pack_ = 8
-    else:
-        _pack_ = 2
-    _fields_ = [
-        # C:/PROGRA~1/MICROS~4/VC98/Include/winuser.h 4283
-        ('dx', LONG),
-        ('dy', LONG),
-        ('mouseData', DWORD),
-        ('dwFlags', DWORD),
-        ('time', DWORD),
-        ('dwExtraInfo', ULONG_PTR),
-    ]
-if sysinfo.is_x64_Python():
-    assert sizeof(MOUSEINPUT) == 32, sizeof(MOUSEINPUT)
-    assert alignment(MOUSEINPUT) == 8, alignment(MOUSEINPUT)
-else:
-    assert sizeof(MOUSEINPUT) == 24, sizeof(MOUSEINPUT)
-    assert alignment(MOUSEINPUT) == 2, alignment(MOUSEINPUT)
-
-# C:/PROGRA~1/MICROS~4/VC98/Include/winuser.h 4292
-class KEYBDINPUT(Structure):
-    if sysinfo.is_x64_Python():
-        _pack_ = 8
-    else:
-        _pack_ = 2
-    _fields_ = [
-        # C:/PROGRA~1/MICROS~4/VC98/Include/winuser.h 4292
-        ('wVk', WORD),
-        ('wScan', WORD),
-        ('dwFlags', DWORD),
-        ('time', DWORD),
-        ('dwExtraInfo', ULONG_PTR),
-    ]
-if sysinfo.is_x64_Python():
-    assert sizeof(KEYBDINPUT) == 24, sizeof(KEYBDINPUT)
-    assert alignment(KEYBDINPUT) == 8, alignment(KEYBDINPUT)
-else:
-    assert sizeof(KEYBDINPUT) == 16, sizeof(KEYBDINPUT)
-    assert alignment(KEYBDINPUT) == 2, alignment(KEYBDINPUT)
-
-
-class HARDWAREINPUT(Structure):
-    if sysinfo.is_x64_Python():
-        _pack_ = 8
-    else:
-        _pack_ = 2
-    _fields_ = [
-        # C:/PROGRA~1/MICROS~4/VC98/Include/winuser.h 4300
-        ('uMsg', DWORD),
-        ('wParamL', WORD),
-        ('wParamH', WORD),
-    ]
-assert sizeof(HARDWAREINPUT) == 8, sizeof(HARDWAREINPUT)
-if sysinfo.is_x64_Python():
-    assert alignment(HARDWAREINPUT) == 4, alignment(HARDWAREINPUT)
-else:
-    assert alignment(HARDWAREINPUT) == 2, alignment(HARDWAREINPUT)
-
-
-# C:/PROGRA~1/MICROS~4/VC98/Include/winuser.h 4314
-class UNION_INPUT_STRUCTS(Union):
-    _fields_ = [
-        # C:/PROGRA~1/MICROS~4/VC98/Include/winuser.h 4314
-        ('mi', MOUSEINPUT),
-        ('ki', KEYBDINPUT),
-        ('hi', HARDWAREINPUT),
-    ]
-if sysinfo.is_x64_Python():
-    assert sizeof(UNION_INPUT_STRUCTS) == 32, sizeof(UNION_INPUT_STRUCTS)
-    assert alignment(UNION_INPUT_STRUCTS) == 8, alignment(UNION_INPUT_STRUCTS)
-else:
-    assert sizeof(UNION_INPUT_STRUCTS) == 24, sizeof(UNION_INPUT_STRUCTS)
-    assert alignment(UNION_INPUT_STRUCTS) == 2, alignment(UNION_INPUT_STRUCTS)
-
-# C:/PROGRA~1/MICROS~4/VC98/Include/winuser.h 4310
-class INPUT(Structure):
-    if sysinfo.is_x64_Python():
-        _pack_ = 8
-    else:
-        _pack_ = 2
-    _anonymous_ = ("_",)
-    _fields_ = [
-        # C:/PROGRA~1/MICROS~4/VC98/Include/winuser.h 4310
-        ('type', c_int),
-        # Unnamed field renamed to '_'
-        ('_', UNION_INPUT_STRUCTS),
-    ]
-if sysinfo.is_x64_Python():
-    assert sizeof(INPUT) == 40, sizeof(INPUT)
-    assert alignment(INPUT) == 8, alignment(INPUT)
-else:
-    assert sizeof(INPUT) == 28, sizeof(INPUT)
-    assert alignment(INPUT) == 2, alignment(INPUT)
-
-
-
-# C:/PROGRA~1/MICROS~4/VC98/Include/commctrl.h 2415
-class NMUPDOWN(Structure):
-    _pack_ = 1
-    _fields_ = [
-        # C:/PROGRA~1/MICROS~4/VC98/Include/commctrl.h 2415
-        ('hdr', NMHDR),
-        ('iPos', c_int),
-        ('iDelta', c_int),
-    ]
-if sysinfo.is_x64_Python():
-    assert sizeof(NMUPDOWN) == 32, sizeof(NMUPDOWN)
-    assert alignment(NMUPDOWN) == 1, alignment(NMUPDOWN)
-else:
-    assert sizeof(NMUPDOWN) == 20, sizeof(NMUPDOWN)
-    assert alignment(NMUPDOWN) == 1, alignment(NMUPDOWN)
-
-
-
-# C:/PROGRA~1/MICROS~4/VC98/Include/winuser.h 9821
-class GUITHREADINFO(Structure):
-    _pack_ = 2
-    _fields_ = [
-        # C:/PROGRA~1/MICROS~4/VC98/Include/winuser.h 9821
-        ('cbSize', DWORD),
-        ('flags', DWORD),
-        ('hwndActive', HWND),
-        ('hwndFocus', HWND),
-        ('hwndCapture', HWND),
-        ('hwndMenuOwner', HWND),
-        ('hwndMoveSize', HWND),
-        ('hwndCaret', HWND),
-        ('rcCaret', RECT),
-    ]
-if sysinfo.is_x64_Python():
-    assert sizeof(GUITHREADINFO) == 72, sizeof(GUITHREADINFO)
-    assert alignment(GUITHREADINFO) == 2, alignment(GUITHREADINFO)
-else:
-    assert sizeof(GUITHREADINFO) == 48, sizeof(GUITHREADINFO)
-    assert alignment(GUITHREADINFO) == 2, alignment(GUITHREADINFO)
-
-
-
-# C:/PROGRA~1/MICROS~4/VC98/Include/winuser.h 5043
-class MENUINFO(Structure):
-    #_pack_ = 2
-    _fields_ = [
-        # C:/PROGRA~1/MICROS~4/VC98/Include/winuser.h 5043
-        ('cbSize', DWORD),
-        ('fMask', DWORD),
-        ('dwStyle', DWORD),
-        ('cyMax', UINT),
-        ('hbrBack', HBRUSH),
-        ('dwContextHelpID', DWORD),
-        ('dwMenuData', ULONG_PTR),
-    ]
-if sysinfo.is_x64_Python():
-    assert sizeof(MENUINFO) == 40, sizeof(MENUINFO)
-    assert alignment(MENUINFO) == 8, alignment(MENUINFO)
-else:
-    assert sizeof(MENUINFO) == 28, sizeof(MENUINFO)
-    assert alignment(MENUINFO) == 4, alignment(MENUINFO)
-
-
-
-# C:/_tools/Python24/Lib/site-packages/ctypes/wrap/test/commctrl.h 2068
-# C:/PROGRA~1/MICROS~4/VC98/Include/commctrl.h 2066
-class NMTTDISPINFOW(Structure):
-    #_pack_ = 1
-    _fields_ = [
-        # C:/_tools/Python24/Lib/site-packages/ctypes/wrap/test/commctrl.h 2068
-        # C:/PROGRA~1/MICROS~4/VC98/Include/commctrl.h 2066
-        ('hdr', NMHDR),
-        ('lpszText', LPWSTR),
-        ('szText', WCHAR * 80),
-        ('hinst', HINSTANCE),
-        ('uFlags', UINT),
-        ('lParam', LPARAM),
-    ]
-if sysinfo.is_x64_Python():
-    assert sizeof(NMTTDISPINFOW) == 216, sizeof(NMTTDISPINFOW)
-    assert alignment(NMTTDISPINFOW) == 8, alignment(NMTTDISPINFOW)
-else:
-    assert sizeof(NMTTDISPINFOW) == 188, sizeof(NMTTDISPINFOW)
-    assert alignment(NMTTDISPINFOW) == 4, alignment(NMTTDISPINFOW)
-
-
-# C:/PROGRA~1/MICROS~4/VC98/Include/winuser.h 2208
-class WINDOWPLACEMENT(Structure):
-    _fields_ = [
-        # C:/PROGRA~1/MICROS~4/VC98/Include/winuser.h 2208
-        ('length', UINT),
-        ('flags', UINT),
-        ('showCmd', UINT),
-        ('ptMinPosition', POINT),
-        ('ptMaxPosition', POINT),
-        ('rcNormalPosition', RECT),
-    ]
-assert sizeof(WINDOWPLACEMENT) == 44, sizeof(WINDOWPLACEMENT)
-assert alignment(WINDOWPLACEMENT) == 4, alignment(WINDOWPLACEMENT)
-
-# TODO: use it for clicking on "check" icon etc.
-class LVHITTESTINFO(Structure):
-    #_pack_ = 1
-    _fields_ = [
-        # https://msdn.microsoft.com/en-us/library/windows/desktop/bb774754(v=vs.85).aspx
-        ('pt', POINT),
-        ('flags', UINT),
-        ('iItem', c_int),
-        ('iSubItem', c_int),
-        ('iGroup', c_int),
-    ]
-assert sizeof(LVHITTESTINFO) == 24, sizeof(LVHITTESTINFO)
-assert alignment(LVHITTESTINFO) == 4, alignment(LVHITTESTINFO)
-
-
-# C:/PROGRA~1/MICROS~4/VC98/Include/commctrl.h 4052
-class TVHITTESTINFO(Structure):
-    #_pack_ = 1
-    _fields_ = [
-        # C:/PROGRA~1/MICROS~4/VC98/Include/commctrl.h 4052
-        ('pt', POINT),
-        ('flags', UINT),
-        ('hItem', HTREEITEM),
-    ]
-if sysinfo.is_x64_Python():
-    assert sizeof(TVHITTESTINFO) == 24, sizeof(TVHITTESTINFO)
-    assert alignment(TVHITTESTINFO) == 8, alignment(TVHITTESTINFO)
-else:
-    assert sizeof(TVHITTESTINFO) == 16, sizeof(TVHITTESTINFO)
-    assert alignment(TVHITTESTINFO) == 4, alignment(TVHITTESTINFO)
-
-
-class LOGFONTA(Structure):
-    _fields_ = [
-        ('lfHeight', LONG),
-        ('lfHeight', LONG),
-        ('lfHeight', LONG),
-        ('lfHeight', LONG),
-        ('lfHeight', LONG),
-        ('lfHeight', LONG),
-        ('lfHeight', LONG),
-        ('lfHeight', LONG),
-        ('lfHeight', LONG)
-        ]
-
-
-class GV_ITEM(Structure):
-    _pack_ = 1
-    _fields_ = [
-        ('row', c_int),
-        ('col', c_int),
-        ('mask', UINT),
-        ('state', UINT),
-        ('nFormat', UINT)
-    ]
-#assert sizeof(LVITEMW) == 40, sizeof(LVITEMW)
-#assert alignment(LVITEMW) == 1, alignment(LVITEMW)
-
-class SYSTEMTIME(Structure):
-
-    """Wrap the SYSTEMTIME structure"""
-
-    _fields_ = [
-        ('wYear', WORD),
-        ('wMonth', WORD),
-        ('wDayOfWeek', WORD),
-        ('wDay', WORD),
-        ('wHour', WORD),
-        ('wMinute', WORD),
-        ('wSecond', WORD),
-        ('wMilliseconds', WORD),
-    ]
-
-    def __repr__(self):
-        return '<wYear=' + str(self.wYear) + \
-            ', wMonth=' + str(self.wMonth) + \
-            ', wDayOfWeek=' + str(self.wDayOfWeek) + \
-            ', wDay=' + str(self.wDay) + \
-            ', wHour=' + str(self.wHour) + \
-            ', wMinute=' + str(self.wMinute) + \
-            ', wSecond=' + str(self.wSecond) + \
-            ', wMilliseconds=' + str(self.wMilliseconds) + '>'
-
-    def __str__(self):
-        return self.__repr__()
-
-assert sizeof(SYSTEMTIME) == 16, sizeof(SYSTEMTIME)
-
-class MCHITTESTINFO(Structure):
-    _fields_ = [
-        ('cbSize', UINT),
-        ('pt', POINT),
-        ('uHit', UINT),
-        ('st', SYSTEMTIME),
-        ('rc', RECT),
-        ('iOffset', c_int),
-        ('iRow', c_int),
-        ('iCol', c_int)
-    ]
-
-
-class KBDLLHOOKSTRUCT(Structure):
-
-    """Wrap KBDLLHOOKSTRUCT structure"""
-
-    _fields_ = [
-        ('vkCode', DWORD),
-        ('scanCode', DWORD),
-        ('flags', DWORD),
-        ('time', DWORD),
-        ('dwExtraInfo', DWORD),
-    ]
-
-assert sizeof(KBDLLHOOKSTRUCT) == 20, sizeof(KBDLLHOOKSTRUCT)
-
-
-class MSLLHOOKSTRUCT(Structure):
-
-    """Wrap MSLLHOOKSTRUCT structure"""
-
-    _fields_ = [
-        ('pt', POINT),
-        ('mouseData', DWORD),
-        ('flags', DWORD),
-        ('time', DWORD),
-        ('dwExtraInfo', DWORD),
-    ]
-
-assert sizeof(MSLLHOOKSTRUCT) == 24, sizeof(MSLLHOOKSTRUCT)
+# GUI Application automation and testing library
+# Copyright (C) 2006-2018 Mark Mc Mahon and Contributors
+# https://github.com/pywinauto/pywinauto/graphs/contributors
+# http://pywinauto.readthedocs.io/en/latest/credits.html
+# All rights reserved.
+#
+# Redistribution and use in source and binary forms, with or without
+# modification, are permitted provided that the following conditions are met:
+#
+# * Redistributions of source code must retain the above copyright notice, this
+#   list of conditions and the following disclaimer.
+#
+# * Redistributions in binary form must reproduce the above copyright notice,
+#   this list of conditions and the following disclaimer in the documentation
+#   and/or other materials provided with the distribution.
+#
+# * Neither the name of pywinauto nor the names of its
+#   contributors may be used to endorse or promote products derived from
+#   this software without specific prior written permission.
+#
+# THIS SOFTWARE IS PROVIDED BY THE COPYRIGHT HOLDERS AND CONTRIBUTORS "AS IS"
+# AND ANY EXPRESS OR IMPLIED WARRANTIES, INCLUDING, BUT NOT LIMITED TO, THE
+# IMPLIED WARRANTIES OF MERCHANTABILITY AND FITNESS FOR A PARTICULAR PURPOSE ARE
+# DISCLAIMED. IN NO EVENT SHALL THE COPYRIGHT HOLDER OR CONTRIBUTORS BE LIABLE
+# FOR ANY DIRECT, INDIRECT, INCIDENTAL, SPECIAL, EXEMPLARY, OR CONSEQUENTIAL
+# DAMAGES (INCLUDING, BUT NOT LIMITED TO, PROCUREMENT OF SUBSTITUTE GOODS OR
+# SERVICES; LOSS OF USE, DATA, OR PROFITS; OR BUSINESS INTERRUPTION) HOWEVER
+# CAUSED AND ON ANY THEORY OF LIABILITY, WHETHER IN CONTRACT, STRICT LIABILITY,
+# OR TORT (INCLUDING NEGLIGENCE OR OTHERWISE) ARISING IN ANY WAY OUT OF THE USE
+# OF THIS SOFTWARE, EVEN IF ADVISED OF THE POSSIBILITY OF SUCH DAMAGE.
+
+"""Definition of Windows structures"""
+
+import six
+from ctypes import Structure as Struct
+from ctypes import \
+    c_int, c_long, c_void_p, c_char, memmove, addressof, \
+    POINTER, sizeof, alignment, Union, c_longlong, c_size_t, wintypes
+
+from .win32defines import LF_FACESIZE
+from . import sysinfo
+
+
+class StructureMixIn(object):
+
+    """Define printing and comparison behaviors to be used for the Structure class from ctypes"""
+
+    #----------------------------------------------------------------
+    def __str__(self):
+        """Print out the fields of the ctypes Structure
+
+        fields in exceptList will not be printed"""
+        lines = []
+        for field_name, _ in getattr(self, "_fields_", []):
+            lines.append("%20s\t%s"% (field_name, getattr(self, field_name)))
+
+        return "\n".join(lines)
+
+    #----------------------------------------------------------------
+    def __eq__(self, other):
+        """Return True if the two instances have the same coordinates"""
+        fields = getattr(self, "_fields_", [])
+        if isinstance(other, Struct):
+            try:
+                # pretend they are two structures - check that they both
+                # have the same value for all fields
+                if len(fields) != len(getattr(other, "_fields_", [])):
+                    return False
+                for field_name, _ in fields:
+                    if getattr(self, field_name) != getattr(other, field_name):
+                        return False
+                return True
+
+            except AttributeError:
+                return False
+
+        elif isinstance(other, (list, tuple)):
+            # Now try to see if we have been passed in a list or tuple
+            if len(fields) != len(other):
+                return False
+            try:
+                for i, (field_name, _) in enumerate(fields):
+                    if getattr(self, field_name) != other[i]:
+                        return False
+                return True
+
+            except Exception:
+                return False
+
+        return False
+
+    #----------------------------------------------------------------
+    def __ne__(self, other):
+        """Return False if the two instances have the same coordinates"""
+        return not self.__eq__(other)
+
+    __hash__ = None
+
+
+class Structure(Struct, StructureMixIn):
+
+    """Override the Structure class from ctypes to add printing and comparison"""
+
+    pass
+
+
+##====================================================================
+#def PrintCtypesStruct(struct, exceptList = []):
+#    """Print out the fields of the ctypes Structure
+#
+#    fields in exceptList will not be printed"""
+#    for f in struct._fields_:
+#        name = f[0]
+#        if name in exceptList:
+#            continue
+#        print("%20s "% name, getattr(struct, name))
+
+
+# allow ctypes structures to be pickled
+# set struct.__reduce__ = _reduce
+# e.g. RECT.__reduce__ = _reduce
+def _construct(typ, buf):
+    obj = typ.__new__(typ)
+    memmove(addressof(obj), buf, len(buf))
+    return obj
+
+def _reduce(self):
+    return (_construct, (self.__class__, bytes(memoryview(self))))
+
+
+#LPTTTOOLINFOW = POINTER(tagTOOLINFOW)
+#PTOOLINFOW = POINTER(tagTOOLINFOW)
+BOOL = wintypes.BOOL
+BYTE = wintypes.BYTE
+CHAR = c_char
+DWORD = wintypes.DWORD
+HANDLE = wintypes.HANDLE
+HBITMAP = HANDLE
+LONG = wintypes.LONG
+LPVOID = wintypes.LPVOID
+PVOID = c_void_p
+UINT = wintypes.UINT
+WCHAR = wintypes.WCHAR
+WORD = wintypes.WORD
+LRESULT = wintypes.LPARAM
+
+COLORREF = wintypes.COLORREF
+LPBYTE = POINTER(BYTE)
+LPWSTR = c_size_t #POINTER(WCHAR)
+DWORD_PTR = UINT_PTR = ULONG_PTR = c_size_t
+PDWORD_PTR = POINTER(DWORD_PTR)
+if sysinfo.is_x64_Python():
+    INT_PTR = LONG_PTR = c_longlong
+else:
+    INT_PTR = LONG_PTR = c_long
+
+HINSTANCE = LONG_PTR #LONG
+HMENU = LONG_PTR #LONG
+HBRUSH = wintypes.HBRUSH  # LONG_PTR #LONG
+HTREEITEM = LONG_PTR #LONG
+HWND = wintypes.HWND
+
+# Notice that wintypes definition of LPARAM/WPARAM differs between 32/64 bit
+LPARAM = wintypes.LPARAM
+WPARAM = wintypes.WPARAM
+
+
+class POINT(wintypes.POINT, StructureMixIn):
+
+    """Wrap the POINT structure and add extra functionality"""
+
+    def __iter__(self):
+        """Allow iteration through coordinates"""
+        yield self.x
+        yield self.y
+
+    def __getitem__(self, key):
+        """Allow indexing of coordinates"""
+        if key == 0 or key == -2:
+            return self.x
+        elif key == 1 or key == -1:
+            return self.y
+        else:
+            raise IndexError("Illegal index")
+
+
+assert sizeof(POINT) == 8, sizeof(POINT)
+assert alignment(POINT) == 4, alignment(POINT)
+
+
+# ====================================================================
+class RECT(wintypes.RECT, StructureMixIn):
+
+    """Wrap the RECT structure and add extra functionality"""
+
+    # ----------------------------------------------------------------
+    def __init__(self, otherRect_or_left=0, top=0, right=0, bottom=0):
+        """Provide a constructor for RECT structures
+
+        A RECT can be constructed by:
+        - Another RECT (each value will be copied)
+        - Values for left, top, right and bottom
+
+        e.g. my_rect = RECT(otherRect)
+        or   my_rect = RECT(10, 20, 34, 100)
+        """
+        super(RECT, self).__init__()
+        if isinstance(otherRect_or_left, RECT):
+            self.left = otherRect_or_left.left
+            self.right = otherRect_or_left.right
+            self.top = otherRect_or_left.top
+            self.bottom = otherRect_or_left.bottom
+        else:
+            #if not isinstance(otherRect_or_left, (int, long)):
+            #    print type(self), type(otherRect_or_left), otherRect_or_left
+            long_int = six.integer_types[-1]
+            self.left = long_int(otherRect_or_left)
+            self.right = long_int(right)
+            self.top = long_int(top)
+            self.bottom = long_int(bottom)
+
+    # ----------------------------------------------------------------
+    def __str__(self):
+        """Return a string representation of the RECT"""
+        return "(L%d, T%d, R%d, B%d)" % (
+            self.left, self.top, self.right, self.bottom)
+
+    # ----------------------------------------------------------------
+    def __repr__(self):
+        """Return some representation of the RECT"""
+        return "<RECT L%d, T%d, R%d, B%d>" % (
+            self.left, self.top, self.right, self.bottom)
+
+    # ----------------------------------------------------------------
+    def __sub__(self, other):
+        """Return a new rectangle which is offset from the one passed in"""
+        newRect = RECT()
+
+        newRect.left = self.left - other.left
+        newRect.right = self.right - other.left
+
+        newRect.top = self.top - other.top
+        newRect.bottom = self.bottom - other.top
+
+        return newRect
+
+    # ----------------------------------------------------------------
+    def __add__(self, other):
+        """Allow two rects to be added using +"""
+        newRect = RECT()
+
+        newRect.left = self.left + other.left
+        newRect.right = self.right + other.left
+
+        newRect.top = self.top + other.top
+        newRect.bottom = self.bottom + other.top
+
+        return newRect
+
+    # ----------------------------------------------------------------
+    def width(self):
+        """Return the width of the  rect"""
+        return self.right - self.left
+
+    # ----------------------------------------------------------------
+    def height(self):
+        """Return the height of the rect"""
+        return self.bottom - self.top
+
+    # ----------------------------------------------------------------
+    def mid_point(self):
+        """Return a POINT structure representing the mid point"""
+        pt = POINT()
+        pt.x = self.left + int(float(self.width()) / 2.)
+        pt.y = self.top + int(float(self.height()) / 2.)
+        return pt
+
+    # ----------------------------------------------------------------
+    def __contains__(self, point):
+        """Return True if point is inside this rectangle"""
+        if not isinstance(point, (POINT, tuple)):
+            raise TypeError("point must be an instance of POINT or 2-tuple")
+        elif isinstance(point, tuple) and len(point) != 2:
+            raise ValueError("point tuple length must be 2")
+
+        return self.left <= point[0] <= self.right and self.top <= point[1] <= self.bottom
+
+    __reduce__ = _reduce
+
+
+assert sizeof(RECT) == 16, sizeof(RECT)
+assert alignment(RECT) == 4, alignment(RECT)
+
+
+class SETTEXTEX(Structure):
+    _pack_ = 1
+    _fields_ = [
+        ('flags', DWORD),
+        ('codepage', UINT),
+    ]
+assert sizeof(SETTEXTEX) == 8, sizeof(SETTEXTEX)
+
+
+class LVCOLUMNW(Structure):
+
+    """The main layout for LVCOLUMN on x86 and x64 archs"""
+
+    # _pack_ is not specified, we rely on a default alignment:
+    # 8 bytes in x64 system and 4 bytes in x86
+    _fields_ = [
+        # C:/_tools/Python24/Lib/site-packages/ctypes/wrap/test/commctrl.h 2982
+        ('mask', UINT),
+        ('fmt', c_int),
+        ('cx', c_int),
+        ('pszText', c_void_p), #LPWSTR),
+        ('cchTextMax', c_int),
+        ('iSubItem', c_int),
+        ('iImage', c_int),
+        ('iOrder', c_int),
+        ('cxMin', c_int),
+        ('cxDefault', c_int),
+        ('cxIdeal', c_int),
+    ]
+
+
+class LVCOLUMNW32(Structure):
+
+    """A special layout for LVCOLUMN for a 32-bit process running on x64"""
+
+    # _pack_ is not specified, we rely on a default alignment:
+    # 8 bytes in x64 system and 4 bytes in x86
+    _fields_ = [
+        # C:/_tools/Python24/Lib/site-packages/ctypes/wrap/test/commctrl.h 2982
+        ('mask', UINT),
+        ('fmt', c_int),
+        ('cx', c_int),
+        ('pszText', UINT), # keep 4-byte size address
+        ('cchTextMax', c_int),
+        ('iSubItem', c_int),
+        ('iImage', c_int),
+        ('iOrder', c_int),
+        ('cxMin', c_int),
+        ('cxDefault', c_int),
+        ('cxIdeal', c_int),
+    ]
+
+
+class LVITEMW(Structure):
+
+    """The main layout for LVITEM, naturally fits for x86 and x64 archs"""
+
+    # _pack_ is not specified, we rely on a default alignment:
+    # 8 bytes on x64 system and 4 bytes on x86
+    _fields_ = [
+        # C:/_tools/Python24/Lib/site-packages/ctypes/wrap/test/commctrl.h 2679
+        ('mask', UINT),
+        ('iItem', c_int),
+        ('iSubItem', c_int),
+        ('state', UINT),
+        ('stateMask', UINT),
+        ('pszText', c_void_p), #LPTSTR), #c_long), #LPWSTR),
+        ('cchTextMax', c_int),
+        ('iImage', c_int),
+        ('lParam', LPARAM),
+
+        ('iIndent', c_int), #if (_WIN32_IE >= 0x0300)
+
+        ('iGroupId', c_int), #if (_WIN32_WINNT >= 0x0501)
+        ('cColumns', UINT),
+        ('puColumns', POINTER(UINT)),
+
+        ('piColFmt', POINTER(c_int)), #if (_WIN32_WINNT >= 0x0600)
+        ('iGroup', c_int),
+    ]
+
+if sysinfo.is_x64_Python():
+    assert sizeof(LVITEMW) == 88, sizeof(LVITEMW)
+    assert alignment(LVITEMW) == 8, alignment(LVITEMW)
+else:
+    assert sizeof(LVITEMW) == 60, sizeof(LVITEMW)
+    assert alignment(LVITEMW) == 4, alignment(LVITEMW)
+
+
+class LVITEMW32(Structure):
+
+    """A special layout for LVITEM for a 32-bit process running on x64"""
+
+    _pack_  = 4
+    _fields_ = [
+        # C:/_tools/Python24/Lib/site-packages/ctypes/wrap/test/commctrl.h 2679
+        ('mask', UINT),
+        ('iItem', c_int),
+        ('iSubItem', c_int),
+        ('state', UINT),
+        ('stateMask', UINT),
+        ('pszText', UINT), # keep 4-byte size
+        ('cchTextMax', c_int),
+        ('iImage', c_int),
+        ('lParam', LPARAM),
+
+        ('iIndent', c_int), #if (_WIN32_IE >= 0x0300)
+
+        ('iGroupId', c_int), #if (_WIN32_WINNT >= 0x0501)
+        ('cColumns', UINT),
+        ('puColumns', UINT), # keep 4-byte size
+
+        ('piColFmt', c_int), #if (_WIN32_WINNT >= 0x0600), but keep 4-byte size
+        ('iGroup', c_int),
+    ]
+
+assert alignment(LVITEMW32) == 4, alignment(LVITEMW32)
+
+
+class TVITEMW(Structure):
+
+    """The main layout for TVITEM, naturally fits for x86 and x64 archs"""
+
+    #_pack_ = 1
+    _fields_ = [
+        # C:/_tools/Python24/Lib/site-packages/ctypes/wrap/test/commctrl.h 3755
+        ('mask', UINT),
+        ('hItem', HTREEITEM),
+        ('state', UINT),
+        ('stateMask', UINT),
+        ('pszText', LPWSTR), #, c_long),
+        ('cchTextMax', c_int),
+        ('iImage', c_int),
+        ('iSelectedImage', c_int),
+        ('cChildren', c_int),
+        ('lParam', LPARAM),
+    ]
+if sysinfo.is_x64_Python():
+    assert sizeof(TVITEMW) == 56, sizeof(TVITEMW)
+    assert alignment(TVITEMW) == 8, alignment(TVITEMW)
+else:
+    assert sizeof(TVITEMW) == 40, sizeof(TVITEMW)
+    assert alignment(TVITEMW) == 4, alignment(TVITEMW)
+
+
+class TVITEMW32(Structure):
+
+    """An additional layout for TVITEM, used in a combination of 64-bit python and 32-bit app"""
+
+    _fields_ = [
+        # C:/_tools/Python24/Lib/site-packages/ctypes/wrap/test/commctrl.h 3755
+        ('mask', UINT),
+        ('hItem', UINT), # must be 4 bytes in 32-bit app
+        ('state', UINT),
+        ('stateMask', UINT),
+        ('pszText', UINT), # must be 4 bytes in 32-bit app
+        ('cchTextMax', c_int),
+        ('iImage', c_int),
+        ('iSelectedImage', c_int),
+        ('cChildren', c_int),
+        ('lParam', UINT), # must be 4 bytes in 32-bit app
+    ]
+
+assert sizeof(TVITEMW32) == 40, sizeof(TVITEMW32)
+assert alignment(TVITEMW32) == 4, alignment(TVITEMW32)
+
+
+# C:/PROGRA~1/MICROS~4/VC98/Include/winuser.h 2225
+class NMHDR(Structure):
+    _fields_ = [
+        # C:/PROGRA~1/MICROS~4/VC98/Include/winuser.h 2225
+        ('hwndFrom', HWND),
+        ('idFrom', UINT_PTR),
+        ('code', UINT),
+    ]
+if sysinfo.is_x64_Python():
+    assert sizeof(NMHDR) == 24, sizeof(NMHDR)
+    assert alignment(NMHDR) == 8, alignment(NMHDR)
+else:
+    assert sizeof(NMHDR) == 12, sizeof(NMHDR)
+    assert alignment(NMHDR) == 4, alignment(NMHDR)
+
+
+# C:/PROGRA~1/MICROS~4/VC98/Include/commctrl.h 4275
+class NMTVDISPINFOW(Structure):
+    _pack_ = 1
+    _fields_ = [
+        # C:/PROGRA~1/MICROS~4/VC98/Include/commctrl.h 4275
+        ('hdr', NMHDR),
+        ('item', TVITEMW),
+    ]
+#assert sizeof(NMTVDISPINFOW) == 52, sizeof(NMTVDISPINFOW)
+assert alignment(NMTVDISPINFOW) == 1, alignment(NMTVDISPINFOW)
+
+
+class LOGFONTW(Structure):
+    _fields_ = [
+        # C:/PROGRA~1/MIAF9D~1/VC98/Include/wingdi.h 1090
+        ('lfHeight', LONG),
+        ('lfWidth', LONG),
+        ('lfEscapement', LONG),
+        ('lfOrientation', LONG),
+        ('lfWeight', LONG),
+        ('lfItalic', BYTE),
+        ('lfUnderline', BYTE),
+        ('lfStrikeOut', BYTE),
+        ('lfCharSet', BYTE),
+        ('lfOutPrecision', BYTE),
+        ('lfClipPrecision', BYTE),
+        ('lfQuality', BYTE),
+        ('lfPitchAndFamily', BYTE),
+        ('lfFaceName', WCHAR * LF_FACESIZE),
+    ]
+
+    #----------------------------------------------------------------
+    def __str__(self):
+        return  "('%s' %d)" % (self.lfFaceName, self.lfHeight)
+
+    #----------------------------------------------------------------
+    def __repr__(self):
+        return "<LOGFONTW '%s' %d>" % (self.lfFaceName, self.lfHeight)
+
+LOGFONTW.__reduce__ = _reduce
+
+assert sizeof(LOGFONTW) == 92, sizeof(LOGFONTW)
+assert alignment(LOGFONTW) == 4, alignment(LOGFONTW)
+
+
+class TEXTMETRICW(Structure):
+    _pack_ = 2
+    _fields_ = [
+        # C:/PROGRA~1/MIAF9D~1/VC98/Include/wingdi.h 878
+        ('tmHeight', LONG),
+        ('tmAscent', LONG),
+        ('tmDescent', LONG),
+        ('tmInternalLeading', LONG),
+        ('tmExternalLeading', LONG),
+        ('tmAveCharWidth', LONG),
+        ('tmMaxCharWidth', LONG),
+        ('tmWeight', LONG),
+        ('tmOverhang', LONG),
+        ('tmDigitizedAspectX', LONG),
+        ('tmDigitizedAspectY', LONG),
+        ('tmFirstChar', WCHAR),
+        ('tmLastChar', WCHAR),
+        ('tmDefaultChar', WCHAR),
+        ('tmBreakChar', WCHAR),
+        ('tmItalic', BYTE),
+        ('tmUnderlined', BYTE),
+        ('tmStruckOut', BYTE),
+        ('tmPitchAndFamily', BYTE),
+        ('tmCharSet', BYTE),
+    ]
+assert sizeof(TEXTMETRICW) == 58, sizeof(TEXTMETRICW)
+assert alignment(TEXTMETRICW) == 2, alignment(TEXTMETRICW)
+
+
+class NONCLIENTMETRICSW(Structure):
+    _pack_ = 2
+    _fields_ = [
+        # C:/PROGRA~1/MIAF9D~1/VC98/Include/winuser.h 8767
+        ('cbSize', UINT),
+        ('iBorderWidth', c_int),
+        ('iScrollWidth', c_int),
+        ('iScrollHeight', c_int),
+        ('iCaptionWidth', c_int),
+        ('iCaptionHeight', c_int),
+        ('lfCaptionFont', LOGFONTW),
+        ('iSmCaptionWidth', c_int),
+        ('iSmCaptionHeight', c_int),
+        ('lfSmCaptionFont', LOGFONTW),
+        ('iMenuWidth', c_int),
+        ('iMenuHeight', c_int),
+        ('lfMenuFont', LOGFONTW),
+        ('lfStatusFont', LOGFONTW),
+        ('lfMessageFont', LOGFONTW),
+    ]
+
+assert sizeof(NONCLIENTMETRICSW) == 500, sizeof(NONCLIENTMETRICSW)
+assert alignment(NONCLIENTMETRICSW) == 2, alignment(NONCLIENTMETRICSW)
+
+
+# C:/PROGRA~1/MIAF9D~1/VC98/Include/wingdi.h 1025
+class LOGBRUSH(Structure):
+    _fields_ = [
+        # C:/PROGRA~1/MIAF9D~1/VC98/Include/wingdi.h 1025
+        ('lbStyle', UINT),
+        ('lbColor', COLORREF),
+        ('lbHatch', LONG),
+    ]
+assert sizeof(LOGBRUSH) == 12, sizeof(LOGBRUSH)
+assert alignment(LOGBRUSH) == 4, alignment(LOGBRUSH)
+
+# C:/PROGRA~1/MIAF9D~1/VC98/Include/winuser.h 5147
+class MENUITEMINFOW(Structure):
+    _fields_ = [
+        # C:/PROGRA~1/MIAF9D~1/VC98/Include/winuser.h 5147
+        ('cbSize', UINT),
+        ('fMask', UINT),
+        ('fType', UINT),
+        ('fState', UINT),
+        ('wID', UINT),
+        ('hSubMenu', HMENU),
+        ('hbmpChecked', HBITMAP),
+        ('hbmpUnchecked', HBITMAP),
+        ('dwItemData', ULONG_PTR), #DWORD),
+        ('dwTypeData', LPWSTR),
+        ('cch', UINT),
+        ('hbmpItem', HBITMAP),
+    ]
+if sysinfo.is_x64_Python():
+    assert sizeof(MENUITEMINFOW) == 80, sizeof(MENUITEMINFOW)
+    assert alignment(MENUITEMINFOW) == 8, alignment(MENUITEMINFOW)
+else:
+    assert sizeof(MENUITEMINFOW) == 48, sizeof(MENUITEMINFOW)
+    assert alignment(MENUITEMINFOW) == 4, alignment(MENUITEMINFOW)
+
+class MENUBARINFO(Structure):
+    _fields_ = [
+        ('cbSize',  DWORD),
+        ('rcBar',  RECT),          # rect of bar, popup, item
+        ('hMenu',  HMENU),          # real menu handle of bar, popup
+        ('hwndMenu',  HWND),       # hwnd of item submenu if one
+        ('fBarFocused',  BOOL, 1),  # bar, popup has the focus
+        ('fFocused',  BOOL, 1),     # item has the focus
+    ]
+
+
+class MSG(Structure):
+    _fields_ = [
+        # C:/PROGRA~1/MIAF9D~1/VC98/Include/winuser.h 1226
+        ('hwnd', HWND),
+        ('message', UINT),
+        ('wParam', WPARAM),
+        ('lParam', LPARAM),
+        ('time', DWORD),
+        ('pt', POINT),
+]
+if sysinfo.is_x64_Python():
+    assert sizeof(MSG) == 48, sizeof(MSG)
+    assert alignment(MSG) == 8, alignment(MSG)
+else:
+    assert sizeof(MSG) == 28, sizeof(MSG)
+    assert alignment(MSG) == 4, alignment(MSG)
+
+
+# C:/_tools/Python24/Lib/site-packages/ctypes/wrap/test/commctrl.h 1865
+class TOOLINFOW(Structure):
+    _fields_ = [
+        # C:/_tools/Python24/Lib/site-packages/ctypes/wrap/test/commctrl.h 1865
+        ('cbSize', UINT),
+        ('uFlags', UINT),
+        ('hwnd', HWND),
+        ('uId', UINT_PTR),
+        ('rect', RECT),
+        ('hinst', HINSTANCE),
+        ('lpszText', LPWSTR), #c_long),
+        ('lParam', LPARAM),
+        ('lpReserved', LPVOID)
+    ]
+if sysinfo.is_x64_Python():
+    assert sizeof(TOOLINFOW) == 72, sizeof(TOOLINFOW)
+    assert alignment(TOOLINFOW) == 8, alignment(TOOLINFOW)
+else:
+    assert sizeof(TOOLINFOW) == 48, sizeof(TOOLINFOW)
+    assert alignment(TOOLINFOW) == 4, alignment(TOOLINFOW)
+
+
+class HDITEMW(Structure):
+    _fields_ = [
+        # C:/_tools/Python24/Lib/site-packages/ctypes/wrap/test/commctrl.h 617
+        ('mask', UINT),
+        ('cxy', c_int),
+        ('pszText', LPWSTR), #c_long),
+        ('hbm', HBITMAP),
+        ('cchTextMax', c_int),
+        ('fmt', c_int),
+        ('lParam', LPARAM),
+        ('iImage', c_int),
+        ('iOrder', c_int),
+        ('type', UINT),
+        ('pvFilter', LPVOID),
+        ('state', UINT)
+    ]
+if sysinfo.is_x64_Python():
+    assert sizeof(HDITEMW) == 72, sizeof(HDITEMW)
+    assert alignment(HDITEMW) == 8, alignment(HDITEMW)
+else:
+    assert sizeof(HDITEMW) == 48, sizeof(HDITEMW)
+    assert alignment(HDITEMW) == 4, alignment(HDITEMW)
+
+
+# C:/_tools/Python24/Lib/site-packages/ctypes/wrap/test/commctrl.h 4456
+class COMBOBOXEXITEMW(Structure):
+    #_pack_ = 1
+    _fields_ = [
+        # C:/_tools/Python24/Lib/site-packages/ctypes/wrap/test/commctrl.h 4456
+        ('mask', UINT),
+        ('iItem', INT_PTR),
+        ('pszText', LPWSTR), #c_long),
+        ('cchTextMax', c_int),
+        ('iImage', c_int),
+        ('iSelectedImage', c_int),
+        ('iOverlay', c_int),
+        ('iIndent', c_int),
+        ('lParam', LPARAM),
+]
+if sysinfo.is_x64_Python():
+    assert sizeof(COMBOBOXEXITEMW) == 56, sizeof(COMBOBOXEXITEMW)
+    assert alignment(COMBOBOXEXITEMW) == 8, alignment(COMBOBOXEXITEMW)
+else:
+    assert sizeof(COMBOBOXEXITEMW) == 36, sizeof(COMBOBOXEXITEMW)
+    assert alignment(COMBOBOXEXITEMW) == 4, alignment(COMBOBOXEXITEMW)
+
+
+# C:/PROGRA~1/MICROS~4/VC98/Include/commctrl.h 4757
+class TCITEMHEADERW(Structure):
+    #_pack_ = 1
+    _fields_ = [
+        # C:/PROGRA~1/MICROS~4/VC98/Include/commctrl.h 4757
+        ('mask', UINT),
+        ('lpReserved1', UINT),
+        ('lpReserved2', UINT),
+        ('pszText', LPWSTR),
+        ('cchTextMax', c_int),
+        ('iImage', c_int),
+    ]
+if sysinfo.is_x64_Python():
+    assert sizeof(TCITEMHEADERW) == 32, sizeof(TCITEMHEADERW)
+    assert alignment(TCITEMHEADERW) == 8, alignment(TCITEMHEADERW)
+else:
+    assert sizeof(TCITEMHEADERW) == 24, sizeof(TCITEMHEADERW)
+    assert alignment(TCITEMHEADERW) == 4, alignment(TCITEMHEADERW)
+
+# C:/PROGRA~1/MICROS~4/VC98/Include/commctrl.h 4804
+class TCITEMW(Structure):
+    #if sysinfo.is_x64_Python():
+    #    _pack_ = 8
+    #else:
+    #    _pack_ = 1
+    _fields_ = [
+        # C:/PROGRA~1/MICROS~4/VC98/Include/commctrl.h 4804
+        ('mask', UINT),
+        ('dwState', DWORD),
+        ('dwStateMask', DWORD),
+        ('pszText', LPWSTR), #c_long), #LPWSTR),
+        ('cchTextMax', c_int),
+        ('iImage', c_int),
+        ('lParam', LPARAM),
+    ]
+if sysinfo.is_x64_Python():
+    assert sizeof(TCITEMW) == 40, sizeof(TCITEMW)
+    assert alignment(TCITEMW) == 8, alignment(TCITEMW)
+else:
+    assert sizeof(TCITEMW) == 28, sizeof(TCITEMW)
+    assert alignment(TCITEMW) == 4, alignment(TCITEMW)
+
+
+
+# C:/PROGRA~1/MICROS~4/VC98/Include/commctrl.h 1308
+class TBBUTTONINFOW(Structure):
+    _fields_ = [
+        # C:/PROGRA~1/MICROS~4/VC98/Include/commctrl.h 1308
+        ('cbSize', UINT),
+        ('dwMask', DWORD),
+        ('idCommand', c_int),
+        ('iImage', c_int),
+        ('fsState', BYTE),
+        ('fsStyle', BYTE),
+        ('cx', WORD),
+        ('lParam', POINTER(DWORD)),
+        ('pszText', LPWSTR),
+        ('cchText', c_int),
+    ]
+if sysinfo.is_x64_Python():
+    assert sizeof(TBBUTTONINFOW) == 48, sizeof(TBBUTTONINFOW)
+    assert alignment(TBBUTTONINFOW) == 8, alignment(TBBUTTONINFOW)
+else:
+    assert sizeof(TBBUTTONINFOW) == 32, sizeof(TBBUTTONINFOW)
+    assert alignment(TBBUTTONINFOW) == 4, alignment(TBBUTTONINFOW)
+
+
+class TBBUTTONINFOW32(Structure):
+    _fields_ = [
+        # C:/PROGRA~1/MICROS~4/VC98/Include/commctrl.h 1308
+        ('cbSize', UINT),
+        ('dwMask', DWORD),
+        ('idCommand', c_int),
+        ('iImage', c_int),
+        ('fsState', BYTE),
+        ('fsStyle', BYTE),
+        ('cx', WORD),
+        ('lParam', UINT), # must be 4 bytes in 32-bit app
+        ('pszText', UINT), # must be 4 bytes in 32-bit app
+        ('cchText', c_int),
+    ]
+assert sizeof(TBBUTTONINFOW32) == 32, sizeof(TBBUTTONINFOW32)
+assert alignment(TBBUTTONINFOW32) == 4, alignment(TBBUTTONINFOW32)
+
+
+# C:/PROGRA~1/MICROS~4/VC98/Include/commctrl.h 953
+if sysinfo.is_x64_Python():
+    class TBBUTTON(Structure):
+        #_pack_ = 1
+        _fields_ = [
+            # C:/PROGRA~1/MICROS~4/VC98/Include/commctrl.h 953
+            ('iBitmap', c_int),
+            ('idCommand', c_int),
+            ('fsState', BYTE),
+            ('fsStyle', BYTE),
+            ('bReserved', BYTE * 6),
+            ('dwData', DWORD_PTR),
+            ('iString', INT_PTR),
+        ]
+else:
+    class TBBUTTON(Structure):
+        #_pack_ = 1
+        _fields_ = [
+            # C:/PROGRA~1/MICROS~4/VC98/Include/commctrl.h 953
+            ('iBitmap', c_int),
+            ('idCommand', c_int),
+            ('fsState', BYTE),
+            ('fsStyle', BYTE),
+            ('bReserved', BYTE * 2),
+            ('dwData', DWORD_PTR),
+            ('iString', INT_PTR),
+        ]
+if sysinfo.is_x64_Python():
+    assert sizeof(TBBUTTON) == 32, sizeof(TBBUTTON)
+    assert alignment(TBBUTTON) == 8, alignment(TBBUTTON)
+else:
+    assert sizeof(TBBUTTON) == 20, sizeof(TBBUTTON)
+    assert alignment(TBBUTTON) == 4, alignment(TBBUTTON)
+
+
+class TBBUTTON32(Structure):
+    #_pack_ = 1
+    _fields_ = [
+        # C:/PROGRA~1/MICROS~4/VC98/Include/commctrl.h 953
+        ('iBitmap', c_int),
+        ('idCommand', c_int),
+        ('fsState', BYTE),
+        ('fsStyle', BYTE),
+        ('bReserved', BYTE * 2),
+        ('dwData', UINT), # must be 4 bytes in 32-bit app
+        ('iString', UINT), # must be 4 bytes in 32-bit app
+    ]
+assert sizeof(TBBUTTON32) == 20, sizeof(TBBUTTON32)
+assert alignment(TBBUTTON32) == 4, alignment(TBBUTTON32)
+
+
+class REBARBANDINFOW(Structure):
+    #_pack_ = 1
+    _fields_ = [
+        # C:/PROGRA~1/MICROS~4/VC98/Include/commctrl.h 1636
+        ('cbSize', UINT),
+        ('fMask', UINT),
+        ('fStyle', UINT),
+        ('clrFore', COLORREF),
+        ('clrBack', COLORREF),
+        ('lpText', LPWSTR),
+        ('cch', UINT),
+        ('iImage', c_int),
+        ('hwndChild', HWND),
+        ('cxMinChild', UINT),
+        ('cyMinChild', UINT),
+        ('cx', UINT),
+        ('hbmBack', HBITMAP),
+        ('wID', UINT),
+        ('cyChild', UINT),
+        ('cyMaxChild', UINT),
+        ('cyIntegral', UINT),
+        ('cxIdeal', UINT),
+        ('lParam', LPARAM),
+        ('cxHeader', UINT),
+        # The fields below added for _WIN32_WINNT >= 0x0600 (Vista, Win7, ...)
+        # It means that sizeof(REBARBANDINFOW) is wrong for WinXP
+        ('rcChevronLocation', RECT), # the rect is in client co-ord wrt hwndChild
+        ('uChevronState', UINT)
+    ]
+if sysinfo.is_x64_Python():
+    assert sizeof(REBARBANDINFOW) == 128, sizeof(REBARBANDINFOW) #128
+    assert alignment(REBARBANDINFOW) == 8, alignment(REBARBANDINFOW)
+else:
+    assert sizeof(REBARBANDINFOW) == 100, sizeof(REBARBANDINFOW) #100
+    assert alignment(REBARBANDINFOW) == 4, alignment(REBARBANDINFOW)
+
+
+# C:/PROGRA~1/MICROS~4/VC98/Include/winbase.h 223
+class SECURITY_ATTRIBUTES(Structure):
+    _fields_ = [
+        # C:/PROGRA~1/MICROS~4/VC98/Include/winbase.h 223
+        ('nLength', DWORD),
+        ('lpSecurityDescriptor', LPVOID),
+        ('bInheritHandle', BOOL),
+    ]
+assert sizeof(SECURITY_ATTRIBUTES) == 12 or sizeof(SECURITY_ATTRIBUTES) == 24, sizeof(SECURITY_ATTRIBUTES)
+assert alignment(SECURITY_ATTRIBUTES) == 4 or alignment(SECURITY_ATTRIBUTES) == 8, alignment(SECURITY_ATTRIBUTES)
+
+# C:/PROGRA~1/MICROS~4/VC98/Include/winbase.h 3794
+class STARTUPINFOW(Structure):
+    _fields_ = [
+        # C:/PROGRA~1/MICROS~4/VC98/Include/winbase.h 3794
+        ('cb', DWORD),
+        ('lpReserved', LPWSTR),
+        ('lpDesktop', LPWSTR),
+        ('lpTitle', LPWSTR),
+        ('dwX', DWORD),
+        ('dwY', DWORD),
+        ('dwXSize', DWORD),
+        ('dwYSize', DWORD),
+        ('dwXCountChars', DWORD),
+        ('dwYCountChars', DWORD),
+        ('dwFillAttribute', DWORD),
+        ('dwFlags', DWORD),
+        ('wShowWindow', WORD),
+        ('cbReserved2', WORD),
+        ('lpReserved2', LPBYTE),
+        ('hStdInput', HANDLE),
+        ('hStdOutput', HANDLE),
+        ('hStdError', HANDLE),
+    ]
+assert sizeof(STARTUPINFOW) == 68 or sizeof(STARTUPINFOW) == 104, sizeof(STARTUPINFOW)
+assert alignment(STARTUPINFOW) == 4 or alignment(STARTUPINFOW) == 8, alignment(STARTUPINFOW)
+
+# C:/PROGRA~1/MICROS~4/VC98/Include/winbase.h 229
+class PROCESS_INFORMATION(Structure):
+    _fields_ = [
+        # C:/PROGRA~1/MICROS~4/VC98/Include/winbase.h 229
+        ('hProcess', HANDLE),
+        ('hThread', HANDLE),
+        ('dwProcessId', DWORD),
+        ('dwThreadId', DWORD),
+    ]
+assert sizeof(PROCESS_INFORMATION) == 16 or sizeof(PROCESS_INFORMATION) == 24, sizeof(PROCESS_INFORMATION)
+assert alignment(PROCESS_INFORMATION) == 4 or alignment(PROCESS_INFORMATION) == 8, alignment(PROCESS_INFORMATION)
+
+
+# C:/PROGRA~1/MICROS~4/VC98/Include/commctrl.h 3417
+class NMLISTVIEW(Structure):
+    #_pack_ = 1
+    _fields_ = [
+        # C:/PROGRA~1/MICROS~4/VC98/Include/commctrl.h 3417
+        ('hdr', NMHDR),
+        ('iItem', c_int),
+        ('iSubItem', c_int),
+        ('uNewState', UINT),
+        ('uOldState', UINT),
+        ('uChanged', UINT),
+        ('ptAction', POINT),
+        ('lParam', LPARAM),
+    ]
+if sysinfo.is_x64_Python():
+    assert sizeof(NMLISTVIEW) == 64, sizeof(NMLISTVIEW)
+    assert alignment(NMLISTVIEW) == 8, alignment(NMLISTVIEW)
+else:
+    assert sizeof(NMLISTVIEW) == 44, sizeof(NMLISTVIEW)
+    assert alignment(NMLISTVIEW) == 4, alignment(NMLISTVIEW)
+
+
+# C:/PROGRA~1/MICROS~4/VC98/Include/commctrl.h 235
+class NMMOUSE(Structure):
+    #_pack_ = 1
+    _fields_ = [
+        # C:/PROGRA~1/MICROS~4/VC98/Include/commctrl.h 235
+        ('hdr', NMHDR),
+        ('dwItemSpec', DWORD_PTR),
+        ('dwItemData', DWORD_PTR),
+        ('pt', POINT),
+        ('dwHitInfo', LPARAM),
+    ]
+if sysinfo.is_x64_Python():
+    assert sizeof(NMMOUSE) == 56, sizeof(NMMOUSE)
+    assert alignment(NMMOUSE) == 8, alignment(NMMOUSE)
+else:
+    assert sizeof(NMMOUSE) == 32, sizeof(NMMOUSE)
+    assert alignment(NMMOUSE) == 4, alignment(NMMOUSE)
+
+
+# C:/PROGRA~1/MICROS~4/VC98/Include/winuser.h 4283
+class MOUSEINPUT(Structure):
+    if sysinfo.is_x64_Python():
+        _pack_ = 8
+    else:
+        _pack_ = 2
+    _fields_ = [
+        # C:/PROGRA~1/MICROS~4/VC98/Include/winuser.h 4283
+        ('dx', LONG),
+        ('dy', LONG),
+        ('mouseData', DWORD),
+        ('dwFlags', DWORD),
+        ('time', DWORD),
+        ('dwExtraInfo', ULONG_PTR),
+    ]
+if sysinfo.is_x64_Python():
+    assert sizeof(MOUSEINPUT) == 32, sizeof(MOUSEINPUT)
+    assert alignment(MOUSEINPUT) == 8, alignment(MOUSEINPUT)
+else:
+    assert sizeof(MOUSEINPUT) == 24, sizeof(MOUSEINPUT)
+    assert alignment(MOUSEINPUT) == 2, alignment(MOUSEINPUT)
+
+# C:/PROGRA~1/MICROS~4/VC98/Include/winuser.h 4292
+class KEYBDINPUT(Structure):
+    if sysinfo.is_x64_Python():
+        _pack_ = 8
+    else:
+        _pack_ = 2
+    _fields_ = [
+        # C:/PROGRA~1/MICROS~4/VC98/Include/winuser.h 4292
+        ('wVk', WORD),
+        ('wScan', WORD),
+        ('dwFlags', DWORD),
+        ('time', DWORD),
+        ('dwExtraInfo', ULONG_PTR),
+    ]
+if sysinfo.is_x64_Python():
+    assert sizeof(KEYBDINPUT) == 24, sizeof(KEYBDINPUT)
+    assert alignment(KEYBDINPUT) == 8, alignment(KEYBDINPUT)
+else:
+    assert sizeof(KEYBDINPUT) == 16, sizeof(KEYBDINPUT)
+    assert alignment(KEYBDINPUT) == 2, alignment(KEYBDINPUT)
+
+
+class HARDWAREINPUT(Structure):
+    if sysinfo.is_x64_Python():
+        _pack_ = 8
+    else:
+        _pack_ = 2
+    _fields_ = [
+        # C:/PROGRA~1/MICROS~4/VC98/Include/winuser.h 4300
+        ('uMsg', DWORD),
+        ('wParamL', WORD),
+        ('wParamH', WORD),
+    ]
+assert sizeof(HARDWAREINPUT) == 8, sizeof(HARDWAREINPUT)
+if sysinfo.is_x64_Python():
+    assert alignment(HARDWAREINPUT) == 4, alignment(HARDWAREINPUT)
+else:
+    assert alignment(HARDWAREINPUT) == 2, alignment(HARDWAREINPUT)
+
+
+# C:/PROGRA~1/MICROS~4/VC98/Include/winuser.h 4314
+class UNION_INPUT_STRUCTS(Union):
+    _fields_ = [
+        # C:/PROGRA~1/MICROS~4/VC98/Include/winuser.h 4314
+        ('mi', MOUSEINPUT),
+        ('ki', KEYBDINPUT),
+        ('hi', HARDWAREINPUT),
+    ]
+if sysinfo.is_x64_Python():
+    assert sizeof(UNION_INPUT_STRUCTS) == 32, sizeof(UNION_INPUT_STRUCTS)
+    assert alignment(UNION_INPUT_STRUCTS) == 8, alignment(UNION_INPUT_STRUCTS)
+else:
+    assert sizeof(UNION_INPUT_STRUCTS) == 24, sizeof(UNION_INPUT_STRUCTS)
+    assert alignment(UNION_INPUT_STRUCTS) == 2, alignment(UNION_INPUT_STRUCTS)
+
+# C:/PROGRA~1/MICROS~4/VC98/Include/winuser.h 4310
+class INPUT(Structure):
+    if sysinfo.is_x64_Python():
+        _pack_ = 8
+    else:
+        _pack_ = 2
+    _anonymous_ = ("_",)
+    _fields_ = [
+        # C:/PROGRA~1/MICROS~4/VC98/Include/winuser.h 4310
+        ('type', c_int),
+        # Unnamed field renamed to '_'
+        ('_', UNION_INPUT_STRUCTS),
+    ]
+if sysinfo.is_x64_Python():
+    assert sizeof(INPUT) == 40, sizeof(INPUT)
+    assert alignment(INPUT) == 8, alignment(INPUT)
+else:
+    assert sizeof(INPUT) == 28, sizeof(INPUT)
+    assert alignment(INPUT) == 2, alignment(INPUT)
+
+
+
+# C:/PROGRA~1/MICROS~4/VC98/Include/commctrl.h 2415
+class NMUPDOWN(Structure):
+    _pack_ = 1
+    _fields_ = [
+        # C:/PROGRA~1/MICROS~4/VC98/Include/commctrl.h 2415
+        ('hdr', NMHDR),
+        ('iPos', c_int),
+        ('iDelta', c_int),
+    ]
+if sysinfo.is_x64_Python():
+    assert sizeof(NMUPDOWN) == 32, sizeof(NMUPDOWN)
+    assert alignment(NMUPDOWN) == 1, alignment(NMUPDOWN)
+else:
+    assert sizeof(NMUPDOWN) == 20, sizeof(NMUPDOWN)
+    assert alignment(NMUPDOWN) == 1, alignment(NMUPDOWN)
+
+
+
+# C:/PROGRA~1/MICROS~4/VC98/Include/winuser.h 9821
+class GUITHREADINFO(Structure):
+    _pack_ = 2
+    _fields_ = [
+        # C:/PROGRA~1/MICROS~4/VC98/Include/winuser.h 9821
+        ('cbSize', DWORD),
+        ('flags', DWORD),
+        ('hwndActive', HWND),
+        ('hwndFocus', HWND),
+        ('hwndCapture', HWND),
+        ('hwndMenuOwner', HWND),
+        ('hwndMoveSize', HWND),
+        ('hwndCaret', HWND),
+        ('rcCaret', RECT),
+    ]
+if sysinfo.is_x64_Python():
+    assert sizeof(GUITHREADINFO) == 72, sizeof(GUITHREADINFO)
+    assert alignment(GUITHREADINFO) == 2, alignment(GUITHREADINFO)
+else:
+    assert sizeof(GUITHREADINFO) == 48, sizeof(GUITHREADINFO)
+    assert alignment(GUITHREADINFO) == 2, alignment(GUITHREADINFO)
+
+
+
+# C:/PROGRA~1/MICROS~4/VC98/Include/winuser.h 5043
+class MENUINFO(Structure):
+    #_pack_ = 2
+    _fields_ = [
+        # C:/PROGRA~1/MICROS~4/VC98/Include/winuser.h 5043
+        ('cbSize', DWORD),
+        ('fMask', DWORD),
+        ('dwStyle', DWORD),
+        ('cyMax', UINT),
+        ('hbrBack', HBRUSH),
+        ('dwContextHelpID', DWORD),
+        ('dwMenuData', ULONG_PTR),
+    ]
+if sysinfo.is_x64_Python():
+    assert sizeof(MENUINFO) == 40, sizeof(MENUINFO)
+    assert alignment(MENUINFO) == 8, alignment(MENUINFO)
+else:
+    assert sizeof(MENUINFO) == 28, sizeof(MENUINFO)
+    assert alignment(MENUINFO) == 4, alignment(MENUINFO)
+
+
+
+# C:/_tools/Python24/Lib/site-packages/ctypes/wrap/test/commctrl.h 2068
+# C:/PROGRA~1/MICROS~4/VC98/Include/commctrl.h 2066
+class NMTTDISPINFOW(Structure):
+    #_pack_ = 1
+    _fields_ = [
+        # C:/_tools/Python24/Lib/site-packages/ctypes/wrap/test/commctrl.h 2068
+        # C:/PROGRA~1/MICROS~4/VC98/Include/commctrl.h 2066
+        ('hdr', NMHDR),
+        ('lpszText', LPWSTR),
+        ('szText', WCHAR * 80),
+        ('hinst', HINSTANCE),
+        ('uFlags', UINT),
+        ('lParam', LPARAM),
+    ]
+if sysinfo.is_x64_Python():
+    assert sizeof(NMTTDISPINFOW) == 216, sizeof(NMTTDISPINFOW)
+    assert alignment(NMTTDISPINFOW) == 8, alignment(NMTTDISPINFOW)
+else:
+    assert sizeof(NMTTDISPINFOW) == 188, sizeof(NMTTDISPINFOW)
+    assert alignment(NMTTDISPINFOW) == 4, alignment(NMTTDISPINFOW)
+
+
+# C:/PROGRA~1/MICROS~4/VC98/Include/winuser.h 2208
+class WINDOWPLACEMENT(Structure):
+    _fields_ = [
+        # C:/PROGRA~1/MICROS~4/VC98/Include/winuser.h 2208
+        ('length', UINT),
+        ('flags', UINT),
+        ('showCmd', UINT),
+        ('ptMinPosition', POINT),
+        ('ptMaxPosition', POINT),
+        ('rcNormalPosition', RECT),
+    ]
+assert sizeof(WINDOWPLACEMENT) == 44, sizeof(WINDOWPLACEMENT)
+assert alignment(WINDOWPLACEMENT) == 4, alignment(WINDOWPLACEMENT)
+
+# TODO: use it for clicking on "check" icon etc.
+class LVHITTESTINFO(Structure):
+    #_pack_ = 1
+    _fields_ = [
+        # https://msdn.microsoft.com/en-us/library/windows/desktop/bb774754(v=vs.85).aspx
+        ('pt', POINT),
+        ('flags', UINT),
+        ('iItem', c_int),
+        ('iSubItem', c_int),
+        ('iGroup', c_int),
+    ]
+assert sizeof(LVHITTESTINFO) == 24, sizeof(LVHITTESTINFO)
+assert alignment(LVHITTESTINFO) == 4, alignment(LVHITTESTINFO)
+
+
+# C:/PROGRA~1/MICROS~4/VC98/Include/commctrl.h 4052
+class TVHITTESTINFO(Structure):
+    #_pack_ = 1
+    _fields_ = [
+        # C:/PROGRA~1/MICROS~4/VC98/Include/commctrl.h 4052
+        ('pt', POINT),
+        ('flags', UINT),
+        ('hItem', HTREEITEM),
+    ]
+if sysinfo.is_x64_Python():
+    assert sizeof(TVHITTESTINFO) == 24, sizeof(TVHITTESTINFO)
+    assert alignment(TVHITTESTINFO) == 8, alignment(TVHITTESTINFO)
+else:
+    assert sizeof(TVHITTESTINFO) == 16, sizeof(TVHITTESTINFO)
+    assert alignment(TVHITTESTINFO) == 4, alignment(TVHITTESTINFO)
+
+
+class LOGFONTA(Structure):
+    _fields_ = [
+        ('lfHeight', LONG),
+        ('lfHeight', LONG),
+        ('lfHeight', LONG),
+        ('lfHeight', LONG),
+        ('lfHeight', LONG),
+        ('lfHeight', LONG),
+        ('lfHeight', LONG),
+        ('lfHeight', LONG),
+        ('lfHeight', LONG)
+        ]
+
+
+class GV_ITEM(Structure):
+    _pack_ = 1
+    _fields_ = [
+        ('row', c_int),
+        ('col', c_int),
+        ('mask', UINT),
+        ('state', UINT),
+        ('nFormat', UINT)
+    ]
+#assert sizeof(LVITEMW) == 40, sizeof(LVITEMW)
+#assert alignment(LVITEMW) == 1, alignment(LVITEMW)
+
+class SYSTEMTIME(Structure):
+
+    """Wrap the SYSTEMTIME structure"""
+
+    _fields_ = [
+        ('wYear', WORD),
+        ('wMonth', WORD),
+        ('wDayOfWeek', WORD),
+        ('wDay', WORD),
+        ('wHour', WORD),
+        ('wMinute', WORD),
+        ('wSecond', WORD),
+        ('wMilliseconds', WORD),
+    ]
+
+    def __repr__(self):
+        return '<wYear=' + str(self.wYear) + \
+            ', wMonth=' + str(self.wMonth) + \
+            ', wDayOfWeek=' + str(self.wDayOfWeek) + \
+            ', wDay=' + str(self.wDay) + \
+            ', wHour=' + str(self.wHour) + \
+            ', wMinute=' + str(self.wMinute) + \
+            ', wSecond=' + str(self.wSecond) + \
+            ', wMilliseconds=' + str(self.wMilliseconds) + '>'
+
+    def __str__(self):
+        return self.__repr__()
+
+assert sizeof(SYSTEMTIME) == 16, sizeof(SYSTEMTIME)
+
+class MCHITTESTINFO(Structure):
+    _fields_ = [
+        ('cbSize', UINT),
+        ('pt', POINT),
+        ('uHit', UINT),
+        ('st', SYSTEMTIME),
+        ('rc', RECT),
+        ('iOffset', c_int),
+        ('iRow', c_int),
+        ('iCol', c_int)
+    ]
+
+
+class KBDLLHOOKSTRUCT(Structure):
+
+    """Wrap KBDLLHOOKSTRUCT structure"""
+
+    _fields_ = [
+        ('vkCode', DWORD),
+        ('scanCode', DWORD),
+        ('flags', DWORD),
+        ('time', DWORD),
+        ('dwExtraInfo', DWORD),
+    ]
+
+assert sizeof(KBDLLHOOKSTRUCT) == 20, sizeof(KBDLLHOOKSTRUCT)
+
+
+class MSLLHOOKSTRUCT(Structure):
+
+    """Wrap MSLLHOOKSTRUCT structure"""
+
+    _fields_ = [
+        ('pt', POINT),
+        ('mouseData', DWORD),
+        ('flags', DWORD),
+        ('time', DWORD),
+        ('dwExtraInfo', DWORD),
+    ]
+
+assert sizeof(MSLLHOOKSTRUCT) == 24, sizeof(MSLLHOOKSTRUCT)