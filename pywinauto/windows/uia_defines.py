--- conflicted
+++ resolved
@@ -53,7 +53,6 @@
         )
         self.true_condition = self.iuia.CreateTrueCondition()
         self.tree_scope = {
-<<<<<<< HEAD
             'ancestors': self.UIA_dll.TreeScope_Ancestors,
             'children': self.UIA_dll.TreeScope_Children,
             'descendants': self.UIA_dll.TreeScope_Descendants,
@@ -62,17 +61,7 @@
             'subtree': self.UIA_dll.TreeScope_Subtree,
         }
         self.root = self.iuia.getRootElement()
-=======
-                'ancestors': self.UIA_dll.TreeScope_Ancestors,
-                'children': self.UIA_dll.TreeScope_Children,
-                'descendants': self.UIA_dll.TreeScope_Descendants,
-                'element': self.UIA_dll.TreeScope_Element,
-                'parent': self.UIA_dll.TreeScope_Parent,
-                'subtree': self.UIA_dll.TreeScope_Subtree,
-                }
-        self.root = self.iuia.GetRootElement()
         self.raw_tree_walker = self.iuia.RawViewWalker
->>>>>>> f6c18056
 
         self.get_focused_element = self.iuia.GetFocusedElement
 
